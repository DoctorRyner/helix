--- conflicted
+++ resolved
@@ -185,7 +185,7 @@
 
     // when document was used for most-recent-used buffer picker
     pub focused_at: std::time::Instant,
-<<<<<<< HEAD
+    pub readonly: bool,
     pub copilot_state: Arc<Mutex<Option<CopilotState>>>,
 }
 
@@ -194,10 +194,6 @@
     pub response: copilot_types::CompletionResponse,
     pub doc_at_req: Rope,
     pub offset_encoding: helix_lsp::OffsetEncoding,
-=======
-
-    pub readonly: bool,
->>>>>>> eb9c3784
 }
 
 /// Inlay hints for a single `(Document, View)` combo.
@@ -686,11 +682,8 @@
             config,
             version_control_head: None,
             focused_at: std::time::Instant::now(),
-<<<<<<< HEAD
             copilot_state: Arc::new(Mutex::new(None)),
-=======
             readonly: false,
->>>>>>> eb9c3784
         }
     }
 
