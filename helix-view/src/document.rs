--- conflicted
+++ resolved
@@ -1445,41 +1445,35 @@
                     changes,
                 );
 
-<<<<<<< HEAD
-                    if let Some(notify) = notify {
-                        tokio::spawn(notify);
-                    }
-
-                    if language_server.name() == "copilot" {
-                        if let Some(document) = self.copilot_document(language_server) {
-                            let ls = self.language_servers.get("copilot").unwrap().clone();
-                            let copilot_state = self.copilot_state.clone();
-                            let doc_at_req = self.text().clone();
-
-                            tokio::spawn(async move {
-                                let future = match ls.copilot_completion(document) {
-                                    Some(f) => f,
-                                    None => return,
-                                };
-
-                                let response = match future.await {
-                                    Ok(Some(r)) => r,
-                                    _ => return,
-                                };
-
-                                let mut state = copilot_state.lock();
-                                *state = Some(CopilotState {
-                                    response,
-                                    doc_at_req,
-                                    offset_encoding: ls.offset_encoding(),
-                                });
-                            });
-                        }
-                    }
-=======
                 if let Some(notify) = notify {
                     tokio::spawn(notify);
->>>>>>> 3fcf168c
+                }
+
+                if language_server.name() == "copilot" {
+                    if let Some(document) = self.copilot_document(language_server) {
+                        let ls = self.language_servers.get("copilot").unwrap().clone();
+                        let copilot_state = self.copilot_state.clone();
+                        let doc_at_req = self.text().clone();
+
+                        tokio::spawn(async move {
+                            let future = match ls.copilot_completion(document) {
+                                Some(f) => f,
+                                None => return,
+                            };
+
+                            let response = match future.await {
+                                Ok(Some(r)) => r,
+                                _ => return,
+                            };
+
+                            let mut state = copilot_state.lock();
+                            *state = Some(CopilotState {
+                                response,
+                                doc_at_req,
+                                offset_encoding: ls.offset_encoding(),
+                            });
+                        });
+                    }
                 }
             }
         }
