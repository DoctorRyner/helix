--- conflicted
+++ resolved
@@ -1465,16 +1465,17 @@
             // TODO: move to hook
             // emit lsp notification
             for language_server in self.language_servers() {
-                let _ = language_server.text_document_did_change(
+                let notify = language_server.text_document_did_change(
                     self.versioned_identifier(),
                     &old_doc,
                     self.text(),
                     changes,
                 );
-<<<<<<< HEAD
 
                 if let Some(notify) = notify {
-                    tokio::spawn(notify);
+                    tokio::spawn(async move {
+                        notify
+                    });
                 }
 
                 if language_server.name() == "copilot" {
@@ -1503,8 +1504,6 @@
                         });
                     }
                 }
-=======
->>>>>>> 27ca9d2c
             }
         }
 
