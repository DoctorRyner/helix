--- conflicted
+++ resolved
@@ -1471,11 +1471,6 @@
                     self.text(),
                     changes,
                 );
-<<<<<<< HEAD
-
-                if let Some(notify) = notify {
-                    tokio::spawn(notify);
-                }
 
                 if language_server.name() == "copilot" {
                     if let Some(document) = self.copilot_document(language_server) {
@@ -1503,8 +1498,6 @@
                         });
                     }
                 }
-=======
->>>>>>> 7275b7f8
             }
         }
 
