use crate::{movement::Direction, syntax::TreeCursor, Range, RopeSlice, Selection, Syntax};

pub fn expand_selection(syntax: &Syntax, text: RopeSlice, selection: Selection) -> Selection {
    let cursor = &mut syntax.walk();

    selection.transform(|range| {
        let from = text.char_to_byte(range.from());
        let to = text.char_to_byte(range.to());

        let byte_range = from..to;
        cursor.reset_to_byte_range(from, to);

        while cursor.node().byte_range() == byte_range {
            if !cursor.goto_parent() {
                break;
            }
        }

        let node = cursor.node();
        let from = text.byte_to_char(node.start_byte());
        let to = text.byte_to_char(node.end_byte());

        Range::new(to, from).with_direction(range.direction())
    })
}

pub fn shrink_selection(syntax: &Syntax, text: RopeSlice, selection: Selection) -> Selection {
    select_node_impl(
        syntax,
        text,
        selection,
        |cursor| {
            cursor.goto_first_child();
        },
        None,
    )
}

pub fn select_next_sibling(syntax: &Syntax, text: RopeSlice, selection: Selection) -> Selection {
    select_node_impl(
        syntax,
        text,
        selection,
        |cursor| {
            while !cursor.goto_next_sibling() {
                if !cursor.goto_parent() {
                    break;
                }
            }
        },
        Some(Direction::Forward),
    )
}

pub fn select_all_siblings(syntax: &Syntax, text: RopeSlice, selection: Selection) -> Selection {
    selection.transform_iter(|range| {
        let mut cursor = syntax.walk();
        let (from, to) = range.into_byte_range(text);
        cursor.reset_to_byte_range(from, to);

        if !cursor.goto_parent_with(|parent| parent.child_count() > 1) {
            return vec![range].into_iter();
        }

        select_children(&mut cursor, text, range).into_iter()
    })
}

pub fn select_all_children(syntax: &Syntax, text: RopeSlice, selection: Selection) -> Selection {
    selection.transform_iter(|range| {
        let mut cursor = syntax.walk();
        let (from, to) = range.into_byte_range(text);
        cursor.reset_to_byte_range(from, to);
        select_children(&mut cursor, text, range).into_iter()
    })
}

fn select_children<'n>(
    cursor: &'n mut TreeCursor<'n>,
    text: RopeSlice,
    range: Range,
) -> Vec<Range> {
    let children = cursor
        .named_children()
        .map(|child| Range::from_node(child, text, range.direction()))
        .collect::<Vec<_>>();

    if !children.is_empty() {
        children
    } else {
        vec![range]
    }
}

pub fn select_prev_sibling(syntax: &Syntax, text: RopeSlice, selection: Selection) -> Selection {
<<<<<<< HEAD
    select_node_impl(syntax, text, selection, |cursor| {
        let _ = cursor.goto_prev_sibling() || cursor.goto_parent() && cursor.goto_prev_sibling();
        while !cursor.goto_prev_sibling() {
            if !cursor.goto_parent() {
                break;
=======
    select_node_impl(
        syntax,
        text,
        selection,
        |cursor| {
            while !cursor.goto_prev_sibling() {
                if !cursor.goto_parent() {
                    break;
                }
>>>>>>> 109f53fb
            }
        },
        Some(Direction::Backward),
    )
}

fn select_node_impl<F>(
    syntax: &Syntax,
    text: RopeSlice,
    selection: Selection,
    motion: F,
    direction: Option<Direction>,
) -> Selection
where
    F: Fn(&mut TreeCursor),
{
    let cursor = &mut syntax.walk();

    selection.transform(|range| {
        let from = text.char_to_byte(range.from());
        let to = text.char_to_byte(range.to());

        cursor.reset_to_byte_range(from, to);

        motion(cursor);

        let node = cursor.node();
        let from = text.byte_to_char(node.start_byte());
        let to = text.byte_to_char(node.end_byte());

        Range::new(from, to).with_direction(direction.unwrap_or_else(|| range.direction()))
    })
}<|MERGE_RESOLUTION|>--- conflicted
+++ resolved
@@ -93,13 +93,6 @@
 }
 
 pub fn select_prev_sibling(syntax: &Syntax, text: RopeSlice, selection: Selection) -> Selection {
-<<<<<<< HEAD
-    select_node_impl(syntax, text, selection, |cursor| {
-        let _ = cursor.goto_prev_sibling() || cursor.goto_parent() && cursor.goto_prev_sibling();
-        while !cursor.goto_prev_sibling() {
-            if !cursor.goto_parent() {
-                break;
-=======
     select_node_impl(
         syntax,
         text,
@@ -109,7 +102,6 @@
                 if !cursor.goto_parent() {
                     break;
                 }
->>>>>>> 109f53fb
             }
         },
         Some(Direction::Backward),
