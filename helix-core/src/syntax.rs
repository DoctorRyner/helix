--- conflicted
+++ resolved
@@ -1500,25 +1500,9 @@
     }
 
     pub fn walk(&self) -> TreeCursor<'_> {
-<<<<<<< HEAD
-        let mut injection_ranges = HashMap::with_capacity(self.layers.len());
-
-        for (layer_id, layer) in &self.layers {
-            // Skip the root layer
-            if layer.parent.is_none() {
-                continue;
-            }
-            for range in layer.ranges.iter() {
-                injection_ranges.insert(range.start_byte..range.end_byte, layer_id);
-            }
-        }
-
-        TreeCursor::new(&self.layers, self.root, injection_ranges)
-=======
         // data structure to find the smallest range that contains a point
         // when some of the ranges in the structure can overlap.
         TreeCursor::new(&self.layers, self.root)
->>>>>>> d56f3fb7
     }
 
     // Commenting
