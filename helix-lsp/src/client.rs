--- conflicted
+++ resolved
@@ -1510,27 +1510,27 @@
         Some(self.call::<lsp::request::Rename>(params))
     }
 
-<<<<<<< HEAD
     pub fn copilot_completion(
         &self,
         document: copilot_types::Document,
     ) -> Option<impl Future<Output = Result<Option<copilot_types::CompletionResponse>>>> {
         let params = copilot_types::CompletionRequestParams { doc: document };
         let request = self.call::<copilot_types::CompletionRequest>(params);
-
         Some(async move {
-            let json = request.await?;
-            let response: Option<copilot_types::CompletionResponse> = serde_json::from_value(json)?;
-            Ok(response)
+            match request.await {
+                Ok(result) => {
+                    // Assuming R::Result is directly CompletionResponse, not Option<CompletionResponse>
+                    Ok(result)
+                },
+                Err(err) => Err(err),
+            }
         })
     }
-    pub fn command(&self, command: lsp::Command) -> Option<impl Future<Output = Result<Value>>> {
-=======
+
     pub fn command(
         &self,
         command: lsp::Command,
     ) -> Option<impl Future<Output = Result<Option<Value>>>> {
->>>>>>> 388a3b78
         let capabilities = self.capabilities.get().unwrap();
 
         // Return early if the language server does not support executing commands.
