--- conflicted
+++ resolved
@@ -1510,7 +1510,6 @@
         Some(self.call::<lsp::request::Rename>(params))
     }
 
-<<<<<<< HEAD
     pub fn copilot_completion(
         &self,
         document: copilot_types::Document,
@@ -1520,17 +1519,15 @@
 
         Some(async move {
             let json = request.await?;
-            let response: Option<copilot_types::CompletionResponse> = serde_json::from_value(json)?;
-            Ok(response)
+
+            Ok(json)
         })
     }
-    pub fn command(&self, command: lsp::Command) -> Option<impl Future<Output = Result<Value>>> {
-=======
+
     pub fn command(
         &self,
         command: lsp::Command,
     ) -> Option<impl Future<Output = Result<Option<Value>>>> {
->>>>>>> 13b2dc31
         let capabilities = self.capabilities.get().unwrap();
 
         // Return early if the language server does not support executing commands.
