--- conflicted
+++ resolved
@@ -1,13 +1,9 @@
 use crate::{
+    copilot_types,
     file_operations::FileOperationsInterest,
     find_lsp_workspace, jsonrpc,
     transport::{Payload, Transport},
-<<<<<<< HEAD
-    Call, Error, OffsetEncoding, Result,
-    copilot_types,
-=======
     Call, Error, LanguageServerId, OffsetEncoding, Result,
->>>>>>> 109f53fb
 };
 
 use helix_core::{find_workspace, syntax::LanguageServerFeature, ChangeSet, Rope};
@@ -1526,17 +1522,13 @@
     pub fn copilot_completion(
         &self,
         document: copilot_types::Document,
-    ) -> Option<impl Future<Output = Result<Option<copilot_types::CompletionResponse>>>>
-    {
-        let params = copilot_types::CompletionRequestParams {
-            doc: document,
-        };
+    ) -> Option<impl Future<Output = Result<Option<copilot_types::CompletionResponse>>>> {
+        let params = copilot_types::CompletionRequestParams { doc: document };
         let request = self.call::<copilot_types::CompletionRequest>(params);
 
         Some(async move {
             let json = request.await?;
-            let response: Option<copilot_types::CompletionResponse> 
-                = serde_json::from_value(json)?;
+            let response: Option<copilot_types::CompletionResponse> = serde_json::from_value(json)?;
             Ok(response)
         })
     }
