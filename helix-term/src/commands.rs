pub(crate) mod dap;
pub(crate) mod lsp;
pub(crate) mod typed;

pub use dap::*;
use futures_util::FutureExt;
use helix_event::status;
use helix_stdx::{
    path::{self, find_paths},
    rope::{self, RopeSliceExt},
};
use helix_vcs::{FileChange, Hunk};
pub use lsp::*;
use tui::{
    text::{Span, Spans},
    widgets::Cell,
};
pub use typed::*;

use helix_core::{
    char_idx_at_visual_offset,
    chars::char_is_word,
    command_line, comment,
    doc_formatter::TextFormat,
    encoding, find_workspace,
    graphemes::{self, next_grapheme_boundary},
    history::UndoKind,
    increment,
    indent::{self, IndentStyle},
    line_ending::{get_line_ending_of_str, line_end_char_index},
    match_brackets,
    movement::{self, move_vertically_visual, Direction},
    object, pos_at_coords,
    regex::{self, Regex},
    search::{self, CharMatcher},
    selection, surround,
    syntax::{BlockCommentToken, LanguageServerFeature},
    text_annotations::{Overlay, TextAnnotations},
    textobject,
    unicode::width::UnicodeWidthChar,
    visual_offset_from_block, Deletion, LineEnding, Position, Range, Rope, RopeReader, RopeSlice,
    Selection, SmallVec, Syntax, Tendril, Transaction,
};
use helix_view::{
    document::{FormatterError, Mode, SCRATCH_BUFFER_NAME},
    editor::Action,
    info::Info,
    input::KeyEvent,
    keyboard::KeyCode,
    theme::Style,
    tree,
    view::View,
    Document, DocumentId, Editor, ViewId,
};

use anyhow::{anyhow, bail, ensure, Context as _};
use insert::*;
use movement::Movement;

use crate::{
    compositor::{self, Component, Compositor},
    filter_picker_entry,
    job::Callback,
    ui::{self, overlay::overlaid, Picker, PickerColumn, Popup, Prompt, PromptEvent},
};

use crate::job::{self, Jobs};
use std::{
    char::{ToLowercase, ToUppercase},
    cmp::Ordering,
    collections::{HashMap, HashSet},
    error::Error,
    fmt,
    future::Future,
    io::Read,
    num::NonZeroUsize,
};

use std::{
    borrow::Cow,
    path::{Path, PathBuf},
};

use once_cell::sync::Lazy;
use serde::de::{self, Deserialize, Deserializer};
use url::Url;

use grep_regex::RegexMatcherBuilder;
use grep_searcher::{sinks, BinaryDetection, SearcherBuilder};
use ignore::{DirEntry, WalkBuilder, WalkState};

pub type OnKeyCallback = Box<dyn FnOnce(&mut Context, KeyEvent)>;
#[derive(PartialEq, Eq, Clone, Copy, Debug)]
pub enum OnKeyCallbackKind {
    PseudoPending,
    Fallback,
}

pub struct Context<'a> {
    pub register: Option<char>,
    pub count: Option<NonZeroUsize>,
    pub editor: &'a mut Editor,

    pub callback: Vec<crate::compositor::Callback>,
    pub on_next_key_callback: Option<(OnKeyCallback, OnKeyCallbackKind)>,
    pub jobs: &'a mut Jobs,
}

impl Context<'_> {
    /// Push a new component onto the compositor.
    pub fn push_layer(&mut self, component: Box<dyn Component>) {
        self.callback
            .push(Box::new(|compositor: &mut Compositor, _| {
                compositor.push(component)
            }));
    }

    /// Call `replace_or_push` on the Compositor
    pub fn replace_or_push_layer<T: Component>(&mut self, id: &'static str, component: T) {
        self.callback
            .push(Box::new(move |compositor: &mut Compositor, _| {
                compositor.replace_or_push(id, component);
            }));
    }

    #[inline]
    pub fn on_next_key(
        &mut self,
        on_next_key_callback: impl FnOnce(&mut Context, KeyEvent) + 'static,
    ) {
        self.on_next_key_callback = Some((
            Box::new(on_next_key_callback),
            OnKeyCallbackKind::PseudoPending,
        ));
    }

    #[inline]
    pub fn on_next_key_fallback(
        &mut self,
        on_next_key_callback: impl FnOnce(&mut Context, KeyEvent) + 'static,
    ) {
        self.on_next_key_callback =
            Some((Box::new(on_next_key_callback), OnKeyCallbackKind::Fallback));
    }

    #[inline]
    pub fn callback<T, F>(
        &mut self,
        call: impl Future<Output = helix_lsp::Result<serde_json::Value>> + 'static + Send,
        callback: F,
    ) where
        T: for<'de> serde::Deserialize<'de> + Send + 'static,
        F: FnOnce(&mut Editor, &mut Compositor, T) + Send + 'static,
    {
        self.jobs.callback(make_job_callback(call, callback));
    }

    /// Returns 1 if no explicit count was provided
    #[inline]
    pub fn count(&self) -> usize {
        self.count.map_or(1, |v| v.get())
    }

    /// Waits on all pending jobs, and then tries to flush all pending write
    /// operations for all documents.
    pub fn block_try_flush_writes(&mut self) -> anyhow::Result<()> {
        compositor::Context {
            editor: self.editor,
            jobs: self.jobs,
            scroll: None,
        }
        .block_try_flush_writes()
    }
}

#[inline]
fn make_job_callback<T, F>(
    call: impl Future<Output = helix_lsp::Result<serde_json::Value>> + 'static + Send,
    callback: F,
) -> std::pin::Pin<Box<impl Future<Output = Result<Callback, anyhow::Error>>>>
where
    T: for<'de> serde::Deserialize<'de> + Send + 'static,
    F: FnOnce(&mut Editor, &mut Compositor, T) + Send + 'static,
{
    Box::pin(async move {
        let json = call.await?;
        let response = serde_json::from_value(json)?;
        let call: job::Callback = Callback::EditorCompositor(Box::new(
            move |editor: &mut Editor, compositor: &mut Compositor| {
                callback(editor, compositor, response)
            },
        ));
        Ok(call)
    })
}

use helix_view::{align_view, Align};

/// MappableCommands are commands that can be bound to keys, executable in
/// normal, insert or select mode.
///
/// There are three kinds:
///
/// * Static: commands usually bound to keys and used for editing, movement,
///   etc., for example `move_char_left`.
/// * Typable: commands executable from command mode, prefixed with a `:`,
///   for example `:write!`.
/// * Macro: a sequence of keys to execute, for example `@miw`.
#[derive(Clone)]
pub enum MappableCommand {
    Typable {
        name: String,
        args: String,
        doc: String,
    },
    Static {
        name: &'static str,
        fun: fn(cx: &mut Context),
        doc: &'static str,
    },
    Macro {
        name: String,
        keys: Vec<KeyEvent>,
    },
}

macro_rules! static_commands {
    ( $($name:ident, $doc:literal,)* ) => {
        $(
            #[allow(non_upper_case_globals)]
            pub const $name: Self = Self::Static {
                name: stringify!($name),
                fun: $name,
                doc: $doc
            };
        )*

        pub const STATIC_COMMAND_LIST: &'static [Self] = &[
            $( Self::$name, )*
        ];
    }
}

impl MappableCommand {
    pub fn execute(&self, cx: &mut Context) {
        match &self {
            Self::Typable { name, args, doc: _ } => {
                if let Some(command) = typed::TYPABLE_COMMAND_MAP.get(name.as_str()) {
                    let mut cx = compositor::Context {
                        editor: cx.editor,
                        jobs: cx.jobs,
                        scroll: None,
                    };
                    if let Err(e) =
                        typed::execute_command(&mut cx, command, args, PromptEvent::Validate)
                    {
                        cx.editor.set_error(format!("{}", e));
                    }
                } else {
                    cx.editor.set_error(format!("no such command: '{name}'"));
                }
            }
            Self::Static { fun, .. } => (fun)(cx),
            Self::Macro { keys, .. } => {
                // Protect against recursive macros.
                if cx.editor.macro_replaying.contains(&'@') {
                    cx.editor.set_error(
                        "Cannot execute macro because the [@] register is already playing a macro",
                    );
                    return;
                }
                cx.editor.macro_replaying.push('@');
                let keys = keys.clone();
                cx.callback.push(Box::new(move |compositor, cx| {
                    for key in keys.into_iter() {
                        compositor.handle_event(&compositor::Event::Key(key), cx);
                    }
                    cx.editor.macro_replaying.pop();
                }));
            }
        }
    }

    pub fn name(&self) -> &str {
        match &self {
            Self::Typable { name, .. } => name,
            Self::Static { name, .. } => name,
            Self::Macro { name, .. } => name,
        }
    }

    pub fn doc(&self) -> &str {
        match &self {
            Self::Typable { doc, .. } => doc,
            Self::Static { doc, .. } => doc,
            Self::Macro { name, .. } => name,
        }
    }

    #[rustfmt::skip]
    static_commands!(
        no_op, "Do nothing",
        move_char_left, "Move left",
        move_char_right, "Move right",
        move_line_up, "Move up",
        move_line_down, "Move down",
        move_visual_line_up, "Move up",
        move_visual_line_down, "Move down",
        extend_char_left, "Extend left",
        extend_char_right, "Extend right",
        extend_line_up, "Extend up",
        extend_line_down, "Extend down",
        extend_visual_line_up, "Extend up",
        extend_visual_line_down, "Extend down",
        copy_selection_on_next_line, "Copy selection on next line",
        copy_selection_on_prev_line, "Copy selection on previous line",
        move_next_word_start, "Move to start of next word",
        move_prev_word_start, "Move to start of previous word",
        move_next_word_end, "Move to end of next word",
        move_prev_word_end, "Move to end of previous word",
        move_next_long_word_start, "Move to start of next long word",
        move_prev_long_word_start, "Move to start of previous long word",
        move_next_long_word_end, "Move to end of next long word",
        move_prev_long_word_end, "Move to end of previous long word",
        move_next_sub_word_start, "Move to start of next sub word",
        move_prev_sub_word_start, "Move to start of previous sub word",
        move_next_sub_word_end, "Move to end of next sub word",
        move_prev_sub_word_end, "Move to end of previous sub word",
        move_parent_node_end, "Move to end of the parent node",
        move_parent_node_start, "Move to beginning of the parent node",
        extend_next_word_start, "Extend to start of next word",
        extend_prev_word_start, "Extend to start of previous word",
        extend_next_word_end, "Extend to end of next word",
        extend_prev_word_end, "Extend to end of previous word",
        extend_next_long_word_start, "Extend to start of next long word",
        extend_prev_long_word_start, "Extend to start of previous long word",
        extend_next_long_word_end, "Extend to end of next long word",
        extend_prev_long_word_end, "Extend to end of prev long word",
        extend_next_sub_word_start, "Extend to start of next sub word",
        extend_prev_sub_word_start, "Extend to start of previous sub word",
        extend_next_sub_word_end, "Extend to end of next sub word",
        extend_prev_sub_word_end, "Extend to end of prev sub word",
        extend_parent_node_end, "Extend to end of the parent node",
        extend_parent_node_start, "Extend to beginning of the parent node",
        find_till_char, "Move till next occurrence of char",
        find_next_char, "Move to next occurrence of char",
        extend_till_char, "Extend till next occurrence of char",
        extend_next_char, "Extend to next occurrence of char",
        till_prev_char, "Move till previous occurrence of char",
        find_prev_char, "Move to previous occurrence of char",
        extend_till_prev_char, "Extend till previous occurrence of char",
        extend_prev_char, "Extend to previous occurrence of char",
        repeat_last_motion, "Repeat last motion",
        replace, "Replace with new char",
        switch_case, "Switch (toggle) case",
        switch_to_uppercase, "Switch to uppercase",
        switch_to_lowercase, "Switch to lowercase",
        page_up, "Move page up",
        page_down, "Move page down",
        half_page_up, "Move half page up",
        half_page_down, "Move half page down",
        page_cursor_up, "Move page and cursor up",
        page_cursor_down, "Move page and cursor down",
        page_cursor_half_up, "Move page and cursor half up",
        page_cursor_half_down, "Move page and cursor half down",
        select_all, "Select whole document",
        select_regex, "Select all regex matches inside selections",
        split_selection, "Split selections on regex matches",
        split_selection_on_newline, "Split selection on newlines",
        merge_selections, "Merge selections",
        merge_consecutive_selections, "Merge consecutive selections",
        search, "Search for regex pattern",
        rsearch, "Reverse search for regex pattern",
        search_next, "Select next search match",
        search_prev, "Select previous search match",
        extend_search_next, "Add next search match to selection",
        extend_search_prev, "Add previous search match to selection",
        search_selection, "Use current selection as search pattern",
        search_selection_detect_word_boundaries, "Use current selection as the search pattern, automatically wrapping with `\\b` on word boundaries",
        make_search_word_bounded, "Modify current search to make it word bounded",
        global_search, "Global search in workspace folder",
        extend_line, "Select current line, if already selected, extend to another line based on the anchor",
        extend_line_below, "Select current line, if already selected, extend to next line",
        extend_line_above, "Select current line, if already selected, extend to previous line",
        select_line_above, "Select current line, if already selected, extend or shrink line above based on the anchor",
        select_line_below, "Select current line, if already selected, extend or shrink line below based on the anchor",
        extend_to_line_bounds, "Extend selection to line bounds",
        shrink_to_line_bounds, "Shrink selection to line bounds",
        delete_selection, "Delete selection",
        delete_selection_noyank, "Delete selection without yanking",
        change_selection, "Change selection",
        change_selection_noyank, "Change selection without yanking",
        collapse_selection, "Collapse selection into single cursor",
        flip_selections, "Flip selection cursor and anchor",
        ensure_selections_forward, "Ensure all selections face forward",
        insert_mode, "Insert before selection",
        append_mode, "Append after selection",
        command_mode, "Enter command mode",
        copilot_picker, "Open copilot picker",
        file_picker, "Open file picker",
        file_picker_in_current_buffer_directory, "Open file picker at current buffer's directory",
        file_picker_in_current_directory, "Open file picker at current working directory",
        file_explorer, "Open file explorer in workspace root",
        file_explorer_in_current_buffer_directory, "Open file explorer at current buffer's directory",
        file_explorer_in_current_directory, "Open file explorer at current working directory",
        code_action, "Perform code action",
        buffer_picker, "Open buffer picker",
        jumplist_picker, "Open jumplist picker",
        symbol_picker, "Open symbol picker",
        changed_file_picker, "Open changed file picker",
        select_references_to_symbol_under_cursor, "Select symbol references",
        workspace_symbol_picker, "Open workspace symbol picker",
        diagnostics_picker, "Open diagnostic picker",
        workspace_diagnostics_picker, "Open workspace diagnostic picker",
        last_picker, "Open last picker",
        insert_at_line_start, "Insert at start of line",
        insert_at_line_end, "Insert at end of line",
        open_below, "Open new line below selection",
        open_above, "Open new line above selection",
        normal_mode, "Enter normal mode",
        select_mode, "Enter selection extend mode",
        exit_select_mode, "Exit selection mode",
        goto_definition, "Goto definition",
        goto_declaration, "Goto declaration",
        add_newline_above, "Add newline above",
        add_newline_below, "Add newline below",
        goto_type_definition, "Goto type definition",
        goto_implementation, "Goto implementation",
        goto_file_start, "Goto line number <n> else file start",
        goto_file_end, "Goto file end",
        goto_file, "Goto files/URLs in selections",
        goto_file_hsplit, "Goto files in selections (hsplit)",
        goto_file_vsplit, "Goto files in selections (vsplit)",
        goto_reference, "Goto references",
        goto_window_top, "Goto window top",
        goto_window_center, "Goto window center",
        goto_window_bottom, "Goto window bottom",
        goto_last_accessed_file, "Goto last accessed file",
        goto_last_modified_file, "Goto last modified file",
        goto_last_modification, "Goto last modification",
        goto_line, "Goto line",
        goto_last_line, "Goto last line",
        goto_first_diag, "Goto first diagnostic",
        goto_last_diag, "Goto last diagnostic",
        goto_next_diag, "Goto next diagnostic",
        goto_prev_diag, "Goto previous diagnostic",
        goto_next_change, "Goto next change",
        goto_prev_change, "Goto previous change",
        goto_first_change, "Goto first change",
        goto_last_change, "Goto last change",
        goto_line_start, "Goto line start",
        goto_line_end, "Goto line end",
        goto_next_buffer, "Goto next buffer",
        goto_previous_buffer, "Goto previous buffer",
        goto_line_end_newline, "Goto newline at line end",
        goto_first_nonwhitespace, "Goto first non-blank in line",
        trim_selections, "Trim whitespace from selections",
        extend_to_line_start, "Extend to line start",
        extend_to_first_nonwhitespace, "Extend to first non-blank in line",
        extend_to_line_end, "Extend to line end",
        extend_to_line_end_newline, "Extend to line end",
        signature_help, "Show signature help",
        smart_tab, "Insert tab if all cursors have all whitespace to their left; otherwise, run a separate command.",
        insert_tab, "Insert tab char",
        insert_newline, "Insert newline char",
        delete_char_backward, "Delete previous char",
        delete_char_forward, "Delete next char",
        delete_word_backward, "Delete previous word",
        delete_word_forward, "Delete next word",
        kill_to_line_start, "Delete till start of line",
        kill_to_line_end, "Delete till end of line",
        undo, "Undo change",
        redo, "Redo change",
        earlier, "Move backward in history",
        later, "Move forward in history",
        commit_undo_checkpoint, "Commit changes to new checkpoint",
        yank, "Yank selection",
        yank_to_clipboard, "Yank selections to clipboard",
        yank_to_primary_clipboard, "Yank selections to primary clipboard",
        yank_joined, "Join and yank selections",
        yank_joined_to_clipboard, "Join and yank selections to clipboard",
        yank_main_selection_to_clipboard, "Yank main selection to clipboard",
        yank_joined_to_primary_clipboard, "Join and yank selections to primary clipboard",
        yank_main_selection_to_primary_clipboard, "Yank main selection to primary clipboard",
        replace_with_yanked, "Replace with yanked text",
        replace_selections_with_clipboard, "Replace selections by clipboard content",
        replace_selections_with_primary_clipboard, "Replace selections by primary clipboard",
        paste_after, "Paste after selection",
        paste_before, "Paste before selection",
        paste_clipboard_after, "Paste clipboard after selections",
        paste_clipboard_before, "Paste clipboard before selections",
        paste_primary_clipboard_after, "Paste primary clipboard after selections",
        paste_primary_clipboard_before, "Paste primary clipboard before selections",
        indent, "Indent selection",
        unindent, "Unindent selection",
        format_selections, "Format selection",
        join_selections, "Join lines inside selection",
        join_selections_space, "Join lines inside selection and select spaces",
        keep_selections, "Keep selections matching regex",
        remove_selections, "Remove selections matching regex",
        align_selections, "Align selections in column",
        keep_primary_selection, "Keep primary selection",
        remove_primary_selection, "Remove primary selection",
        completion, "Invoke completion popup",
        hover, "Show docs for item under cursor",
        toggle_comments, "Comment/uncomment selections",
        toggle_line_comments, "Line comment/uncomment selections",
        toggle_block_comments, "Block comment/uncomment selections",
        rotate_selections_forward, "Rotate selections forward",
        rotate_selections_backward, "Rotate selections backward",
        rotate_selection_contents_forward, "Rotate selection contents forward",
        rotate_selection_contents_backward, "Rotate selections contents backward",
        reverse_selection_contents, "Reverse selections contents",
        expand_selection, "Expand selection to parent syntax node",
        shrink_selection, "Shrink selection to previously expanded syntax node",
        select_next_sibling, "Select next sibling in the syntax tree",
        select_prev_sibling, "Select previous sibling the in syntax tree",
        select_all_siblings, "Select all siblings of the current node",
        select_all_children, "Select all children of the current node",
        jump_forward, "Jump forward on jumplist",
        jump_backward, "Jump backward on jumplist",
        save_selection, "Save current selection to jumplist",
        jump_view_right, "Jump to right split",
        jump_view_left, "Jump to left split",
        jump_view_up, "Jump to split above",
        jump_view_down, "Jump to split below",
        swap_view_right, "Swap with right split",
        swap_view_left, "Swap with left split",
        swap_view_up, "Swap with split above",
        swap_view_down, "Swap with split below",
        transpose_view, "Transpose splits",
        rotate_view, "Goto next window",
        rotate_view_reverse, "Goto previous window",
        hsplit, "Horizontal bottom split",
        hsplit_new, "Horizontal bottom split scratch buffer",
        vsplit, "Vertical right split",
        vsplit_new, "Vertical right split scratch buffer",
        wclose, "Close window",
        wonly, "Close windows except current",
        select_register, "Select register",
        insert_register, "Insert register",
        copy_between_registers, "Copy between two registers",
        align_view_middle, "Align view middle",
        align_view_top, "Align view top",
        align_view_center, "Align view center",
        align_view_bottom, "Align view bottom",
        scroll_up, "Scroll view up",
        scroll_down, "Scroll view down",
        match_brackets, "Goto matching bracket",
        surround_add, "Surround add",
        surround_replace, "Surround replace",
        surround_delete, "Surround delete",
        select_textobject_around, "Select around object",
        select_textobject_inner, "Select inside object",
        goto_next_function, "Goto next function",
        goto_prev_function, "Goto previous function",
        goto_next_class, "Goto next type definition",
        goto_prev_class, "Goto previous type definition",
        goto_next_parameter, "Goto next parameter",
        goto_prev_parameter, "Goto previous parameter",
        goto_next_comment, "Goto next comment",
        goto_prev_comment, "Goto previous comment",
        goto_next_test, "Goto next test",
        goto_prev_test, "Goto previous test",
        goto_next_entry, "Goto next pairing",
        goto_prev_entry, "Goto previous pairing",
        goto_next_paragraph, "Goto next paragraph",
        goto_prev_paragraph, "Goto previous paragraph",
        dap_launch, "Launch debug target",
        dap_restart, "Restart debugging session",
        dap_toggle_breakpoint, "Toggle breakpoint",
        dap_continue, "Continue program execution",
        dap_pause, "Pause program execution",
        dap_step_in, "Step in",
        dap_step_out, "Step out",
        dap_next, "Step to next",
        dap_variables, "List variables",
        dap_terminate, "End debug session",
        dap_edit_condition, "Edit breakpoint condition on current line",
        dap_edit_log, "Edit breakpoint log message on current line",
        dap_switch_thread, "Switch current thread",
        dap_switch_stack_frame, "Switch stack frame",
        dap_enable_exceptions, "Enable exception breakpoints",
        dap_disable_exceptions, "Disable exception breakpoints",
        shell_pipe, "Pipe selections through shell command",
        shell_pipe_to, "Pipe selections into shell command ignoring output",
        shell_insert_output, "Insert shell command output before selections",
        shell_append_output, "Append shell command output after selections",
        shell_keep_pipe, "Filter selections with shell predicate",
        suspend, "Suspend and return to shell",
        rename_symbol, "Rename symbol",
        increment, "Increment item under cursor",
        decrement, "Decrement item under cursor",
        record_macro, "Record macro",
        replay_macro, "Replay macro",
        command_palette, "Open command palette",
        open_or_focus_explorer, "Open or focus explorer",
        reveal_current_file, "Reveal current file in explorer",
        goto_word, "Jump to a two-character label",
        extend_to_word, "Extend to a two-character label",
        goto_next_tabstop, "goto next snippet placeholder",
        goto_prev_tabstop, "goto next snippet placeholder",
    );
}

impl fmt::Debug for MappableCommand {
    fn fmt(&self, f: &mut std::fmt::Formatter<'_>) -> std::fmt::Result {
        match self {
            MappableCommand::Static { name, .. } => {
                f.debug_tuple("MappableCommand").field(name).finish()
            }
            MappableCommand::Typable { name, args, .. } => f
                .debug_tuple("MappableCommand")
                .field(name)
                .field(args)
                .finish(),
            MappableCommand::Macro { name, keys, .. } => f
                .debug_tuple("MappableCommand")
                .field(name)
                .field(keys)
                .finish(),
        }
    }
}

impl fmt::Display for MappableCommand {
    fn fmt(&self, f: &mut std::fmt::Formatter<'_>) -> std::fmt::Result {
        f.write_str(self.name())
    }
}

impl std::str::FromStr for MappableCommand {
    type Err = anyhow::Error;

    fn from_str(s: &str) -> Result<Self, Self::Err> {
        if let Some(suffix) = s.strip_prefix(':') {
            let (name, args, _) = command_line::split(suffix);
            ensure!(!name.is_empty(), "Expected typable command name");
            typed::TYPABLE_COMMAND_MAP
                .get(name)
                .map(|cmd| {
                    let doc = if args.is_empty() {
                        cmd.doc.to_string()
                    } else {
                        format!(":{} {:?}", cmd.name, args)
                    };
                    MappableCommand::Typable {
                        name: cmd.name.to_owned(),
                        doc,
                        args: args.to_string(),
                    }
                })
                .ok_or_else(|| anyhow!("No TypableCommand named '{}'", s))
        } else if let Some(suffix) = s.strip_prefix('@') {
            helix_view::input::parse_macro(suffix).map(|keys| Self::Macro {
                name: s.to_string(),
                keys,
            })
        } else {
            MappableCommand::STATIC_COMMAND_LIST
                .iter()
                .find(|cmd| cmd.name() == s)
                .cloned()
                .ok_or_else(|| anyhow!("No command named '{}'", s))
        }
    }
}

impl<'de> Deserialize<'de> for MappableCommand {
    fn deserialize<D>(deserializer: D) -> Result<Self, D::Error>
    where
        D: Deserializer<'de>,
    {
        let s = String::deserialize(deserializer)?;
        s.parse().map_err(de::Error::custom)
    }
}

impl PartialEq for MappableCommand {
    fn eq(&self, other: &Self) -> bool {
        match (self, other) {
            (
                MappableCommand::Typable {
                    name: first_name,
                    args: first_args,
                    ..
                },
                MappableCommand::Typable {
                    name: second_name,
                    args: second_args,
                    ..
                },
            ) => first_name == second_name && first_args == second_args,
            (
                MappableCommand::Static {
                    name: first_name, ..
                },
                MappableCommand::Static {
                    name: second_name, ..
                },
            ) => first_name == second_name,
            _ => false,
        }
    }
}

fn no_op(_cx: &mut Context) {}

type MoveFn =
    fn(RopeSlice, Range, Direction, usize, Movement, &TextFormat, &mut TextAnnotations) -> Range;

fn move_impl(cx: &mut Context, move_fn: MoveFn, dir: Direction, behaviour: Movement) {
    let count = cx.count();
    let (view, doc) = current!(cx.editor);
    let text = doc.text().slice(..);
    let text_fmt = doc.text_format(view.inner_area(doc).width, None);
    let mut annotations = view.text_annotations(doc, None);

    let selection = doc.selection(view.id).clone().transform(|range| {
        move_fn(
            text,
            range,
            dir,
            count,
            behaviour,
            &text_fmt,
            &mut annotations,
        )
    });
    drop(annotations);
    doc.set_selection(view.id, selection);
}

use helix_core::movement::{move_horizontally, move_vertically};

fn move_char_left(cx: &mut Context) {
    move_impl(cx, move_horizontally, Direction::Backward, Movement::Move)
}

fn move_char_right(cx: &mut Context) {
    move_impl(cx, move_horizontally, Direction::Forward, Movement::Move)
}

fn move_line_up(cx: &mut Context) {
    move_impl(cx, move_vertically, Direction::Backward, Movement::Move)
}

fn move_line_down(cx: &mut Context) {
    move_impl(cx, move_vertically, Direction::Forward, Movement::Move)
}

fn move_visual_line_up(cx: &mut Context) {
    move_impl(
        cx,
        move_vertically_visual,
        Direction::Backward,
        Movement::Move,
    )
}

fn move_visual_line_down(cx: &mut Context) {
    move_impl(
        cx,
        move_vertically_visual,
        Direction::Forward,
        Movement::Move,
    )
}

fn extend_char_left(cx: &mut Context) {
    move_impl(cx, move_horizontally, Direction::Backward, Movement::Extend)
}

fn extend_char_right(cx: &mut Context) {
    move_impl(cx, move_horizontally, Direction::Forward, Movement::Extend)
}

fn extend_line_up(cx: &mut Context) {
    move_impl(cx, move_vertically, Direction::Backward, Movement::Extend)
}

fn extend_line_down(cx: &mut Context) {
    move_impl(cx, move_vertically, Direction::Forward, Movement::Extend)
}

fn extend_visual_line_up(cx: &mut Context) {
    move_impl(
        cx,
        move_vertically_visual,
        Direction::Backward,
        Movement::Extend,
    )
}

fn extend_visual_line_down(cx: &mut Context) {
    move_impl(
        cx,
        move_vertically_visual,
        Direction::Forward,
        Movement::Extend,
    )
}

fn goto_line_end_impl(view: &mut View, doc: &mut Document, movement: Movement) {
    let text = doc.text().slice(..);

    let selection = doc.selection(view.id).clone().transform(|range| {
        let line = range.cursor_line(text);
        let line_start = text.line_to_char(line);

        let pos = graphemes::prev_grapheme_boundary(text, line_end_char_index(&text, line))
            .max(line_start);

        range.put_cursor(text, pos, movement == Movement::Extend)
    });
    doc.set_selection(view.id, selection);
}

fn goto_line_end(cx: &mut Context) {
    let (view, doc) = current!(cx.editor);
    goto_line_end_impl(
        view,
        doc,
        if cx.editor.mode == Mode::Select {
            Movement::Extend
        } else {
            Movement::Move
        },
    )
}

fn extend_to_line_end(cx: &mut Context) {
    let (view, doc) = current!(cx.editor);
    goto_line_end_impl(view, doc, Movement::Extend)
}

fn goto_line_end_newline_impl(view: &mut View, doc: &mut Document, movement: Movement) {
    let text = doc.text().slice(..);

    let selection = doc.selection(view.id).clone().transform(|range| {
        let line = range.cursor_line(text);
        let pos = line_end_char_index(&text, line);

        range.put_cursor(text, pos, movement == Movement::Extend)
    });
    doc.set_selection(view.id, selection);
}

fn goto_line_end_newline(cx: &mut Context) {
    let (view, doc) = current!(cx.editor);
    goto_line_end_newline_impl(
        view,
        doc,
        if cx.editor.mode == Mode::Select {
            Movement::Extend
        } else {
            Movement::Move
        },
    )
}

fn extend_to_line_end_newline(cx: &mut Context) {
    let (view, doc) = current!(cx.editor);
    goto_line_end_newline_impl(view, doc, Movement::Extend)
}

fn goto_line_start_impl(view: &mut View, doc: &mut Document, movement: Movement) {
    let text = doc.text().slice(..);

    let selection = doc.selection(view.id).clone().transform(|range| {
        let line = range.cursor_line(text);

        // adjust to start of the line
        let pos = text.line_to_char(line);
        range.put_cursor(text, pos, movement == Movement::Extend)
    });
    doc.set_selection(view.id, selection);
}

fn goto_line_start(cx: &mut Context) {
    let (view, doc) = current!(cx.editor);
    goto_line_start_impl(
        view,
        doc,
        if cx.editor.mode == Mode::Select {
            Movement::Extend
        } else {
            Movement::Move
        },
    )
}

fn goto_next_buffer(cx: &mut Context) {
    goto_buffer(cx.editor, Direction::Forward, cx.count());
}

fn goto_previous_buffer(cx: &mut Context) {
    goto_buffer(cx.editor, Direction::Backward, cx.count());
}

fn goto_buffer(editor: &mut Editor, direction: Direction, count: usize) {
    let current = view!(editor).doc;

    let id = match direction {
        Direction::Forward => {
            let iter = editor.documents.keys();
            // skip 'count' times past current buffer
            iter.cycle().skip_while(|id| *id != &current).nth(count)
        }
        Direction::Backward => {
            let iter = editor.documents.keys();
            // skip 'count' times past current buffer
            iter.rev()
                .cycle()
                .skip_while(|id| *id != &current)
                .nth(count)
        }
    }
    .unwrap();

    let id = *id;

    editor.switch(id, Action::Replace);
}

fn extend_to_line_start(cx: &mut Context) {
    let (view, doc) = current!(cx.editor);
    goto_line_start_impl(view, doc, Movement::Extend)
}

fn kill_to_line_start(cx: &mut Context) {
    delete_by_selection_insert_mode(
        cx,
        move |text, range| {
            let line = range.cursor_line(text);
            let first_char = text.line_to_char(line);
            let anchor = range.cursor(text);
            let head = if anchor == first_char && line != 0 {
                // select until previous line
                line_end_char_index(&text, line - 1)
            } else if let Some(pos) = text.line(line).first_non_whitespace_char() {
                if first_char + pos < anchor {
                    // select until first non-blank in line if cursor is after it
                    first_char + pos
                } else {
                    // select until start of line
                    first_char
                }
            } else {
                // select until start of line
                first_char
            };
            (head, anchor)
        },
        Direction::Backward,
    );
}

fn kill_to_line_end(cx: &mut Context) {
    delete_by_selection_insert_mode(
        cx,
        |text, range| {
            let line = range.cursor_line(text);
            let line_end_pos = line_end_char_index(&text, line);
            let pos = range.cursor(text);

            // if the cursor is on the newline char delete that
            if pos == line_end_pos {
                (pos, text.line_to_char(line + 1))
            } else {
                (pos, line_end_pos)
            }
        },
        Direction::Forward,
    );
}

fn goto_first_nonwhitespace(cx: &mut Context) {
    let (view, doc) = current!(cx.editor);

    goto_first_nonwhitespace_impl(
        view,
        doc,
        if cx.editor.mode == Mode::Select {
            Movement::Extend
        } else {
            Movement::Move
        },
    )
}

fn extend_to_first_nonwhitespace(cx: &mut Context) {
    let (view, doc) = current!(cx.editor);
    goto_first_nonwhitespace_impl(view, doc, Movement::Extend)
}

fn goto_first_nonwhitespace_impl(view: &mut View, doc: &mut Document, movement: Movement) {
    let text = doc.text().slice(..);

    let selection = doc.selection(view.id).clone().transform(|range| {
        let line = range.cursor_line(text);

        if let Some(pos) = text.line(line).first_non_whitespace_char() {
            let pos = pos + text.line_to_char(line);
            range.put_cursor(text, pos, movement == Movement::Extend)
        } else {
            range
        }
    });
    doc.set_selection(view.id, selection);
}

fn trim_selections(cx: &mut Context) {
    let (view, doc) = current!(cx.editor);
    let text = doc.text().slice(..);

    let ranges: SmallVec<[Range; 1]> = doc
        .selection(view.id)
        .iter()
        .filter_map(|range| {
            if range.is_empty() || range.slice(text).chars().all(|ch| ch.is_whitespace()) {
                return None;
            }
            let mut start = range.from();
            let mut end = range.to();
            start = movement::skip_while(text, start, |x| x.is_whitespace()).unwrap_or(start);
            end = movement::backwards_skip_while(text, end, |x| x.is_whitespace()).unwrap_or(end);
            Some(Range::new(start, end).with_direction(range.direction()))
        })
        .collect();

    if !ranges.is_empty() {
        let primary = doc.selection(view.id).primary();
        let idx = ranges
            .iter()
            .position(|range| range.overlaps(&primary))
            .unwrap_or(ranges.len() - 1);
        doc.set_selection(view.id, Selection::new(ranges, idx));
    } else {
        collapse_selection(cx);
        keep_primary_selection(cx);
    };
}

// align text in selection
#[allow(deprecated)]
fn align_selections(cx: &mut Context) {
    use helix_core::visual_coords_at_pos;

    let (view, doc) = current!(cx.editor);
    let text = doc.text().slice(..);
    let selection = doc.selection(view.id);

    let tab_width = doc.tab_width();
    let mut column_widths: Vec<Vec<_>> = Vec::new();
    let mut last_line = text.len_lines() + 1;
    let mut col = 0;

    for range in selection {
        let coords = visual_coords_at_pos(text, range.head, tab_width);
        let anchor_coords = visual_coords_at_pos(text, range.anchor, tab_width);

        if coords.row != anchor_coords.row {
            cx.editor
                .set_error("align cannot work with multi line selections");
            return;
        }

        col = if coords.row == last_line { col + 1 } else { 0 };

        if col >= column_widths.len() {
            column_widths.push(Vec::new());
        }
        column_widths[col].push((range.from(), coords.col));

        last_line = coords.row;
    }

    let mut changes = Vec::with_capacity(selection.len());

    // Account for changes on each row
    let len = column_widths.first().map(|cols| cols.len()).unwrap_or(0);
    let mut offs = vec![0; len];

    for col in column_widths {
        let max_col = col
            .iter()
            .enumerate()
            .map(|(row, (_, cursor))| *cursor + offs[row])
            .max()
            .unwrap_or(0);

        for (row, (insert_pos, last_col)) in col.into_iter().enumerate() {
            let ins_count = max_col - (last_col + offs[row]);

            if ins_count == 0 {
                continue;
            }

            offs[row] += ins_count;

            changes.push((insert_pos, insert_pos, Some(" ".repeat(ins_count).into())));
        }
    }

    // The changeset has to be sorted
    changes.sort_unstable_by_key(|(from, _, _)| *from);

    let transaction = Transaction::change(doc.text(), changes.into_iter());
    doc.apply(&transaction, view.id);
    exit_select_mode(cx);
}

fn goto_window(cx: &mut Context, align: Align) {
    let count = cx.count() - 1;
    let config = cx.editor.config();
    let (view, doc) = current!(cx.editor);
    let view_offset = doc.view_offset(view.id);

    let height = view.inner_height();

    // respect user given count if any
    // - 1 so we have at least one gap in the middle.
    // a height of 6 with padding of 3 on each side will keep shifting the view back and forth
    // as we type
    let scrolloff = config.scrolloff.min(height.saturating_sub(1) / 2);

    let last_visual_line = view.last_visual_line(doc);

    let visual_line = match align {
        Align::Top => view_offset.vertical_offset + scrolloff + count,
        Align::Center => view_offset.vertical_offset + (last_visual_line / 2),
        Align::Bottom => {
            view_offset.vertical_offset + last_visual_line.saturating_sub(scrolloff + count)
        }
    };
    let visual_line = visual_line
        .max(view_offset.vertical_offset + scrolloff)
        .min(view_offset.vertical_offset + last_visual_line.saturating_sub(scrolloff));

    let pos = view
        .pos_at_visual_coords(doc, visual_line as u16, 0, false)
        .expect("visual_line was constrained to the view area");

    let text = doc.text().slice(..);
    let selection = doc
        .selection(view.id)
        .clone()
        .transform(|range| range.put_cursor(text, pos, cx.editor.mode == Mode::Select));
    doc.set_selection(view.id, selection);
}

fn goto_window_top(cx: &mut Context) {
    goto_window(cx, Align::Top)
}

fn goto_window_center(cx: &mut Context) {
    goto_window(cx, Align::Center)
}

fn goto_window_bottom(cx: &mut Context) {
    goto_window(cx, Align::Bottom)
}

fn move_word_impl<F>(cx: &mut Context, move_fn: F)
where
    F: Fn(RopeSlice, Range, usize) -> Range,
{
    let count = cx.count();
    let (view, doc) = current!(cx.editor);
    let text = doc.text().slice(..);

    let selection = doc
        .selection(view.id)
        .clone()
        .transform(|range| move_fn(text, range, count));
    doc.set_selection(view.id, selection);
}

fn move_next_word_start(cx: &mut Context) {
    move_word_impl(cx, movement::move_next_word_start)
}

fn move_prev_word_start(cx: &mut Context) {
    move_word_impl(cx, movement::move_prev_word_start)
}

fn move_prev_word_end(cx: &mut Context) {
    move_word_impl(cx, movement::move_prev_word_end)
}

fn move_next_word_end(cx: &mut Context) {
    move_word_impl(cx, movement::move_next_word_end)
}

fn move_next_long_word_start(cx: &mut Context) {
    move_word_impl(cx, movement::move_next_long_word_start)
}

fn move_prev_long_word_start(cx: &mut Context) {
    move_word_impl(cx, movement::move_prev_long_word_start)
}

fn move_prev_long_word_end(cx: &mut Context) {
    move_word_impl(cx, movement::move_prev_long_word_end)
}

fn move_next_long_word_end(cx: &mut Context) {
    move_word_impl(cx, movement::move_next_long_word_end)
}

fn move_next_sub_word_start(cx: &mut Context) {
    move_word_impl(cx, movement::move_next_sub_word_start)
}

fn move_prev_sub_word_start(cx: &mut Context) {
    move_word_impl(cx, movement::move_prev_sub_word_start)
}

fn move_prev_sub_word_end(cx: &mut Context) {
    move_word_impl(cx, movement::move_prev_sub_word_end)
}

fn move_next_sub_word_end(cx: &mut Context) {
    move_word_impl(cx, movement::move_next_sub_word_end)
}

fn goto_para_impl<F>(cx: &mut Context, move_fn: F)
where
    F: Fn(RopeSlice, Range, usize, Movement) -> Range + 'static,
{
    let count = cx.count();
    let motion = move |editor: &mut Editor| {
        let (view, doc) = current!(editor);
        let text = doc.text().slice(..);
        let behavior = if editor.mode == Mode::Select {
            Movement::Extend
        } else {
            Movement::Move
        };

        let selection = doc
            .selection(view.id)
            .clone()
            .transform(|range| move_fn(text, range, count, behavior));
        doc.set_selection(view.id, selection);
    };
    cx.editor.apply_motion(motion)
}

fn goto_prev_paragraph(cx: &mut Context) {
    goto_para_impl(cx, movement::move_prev_paragraph)
}

fn goto_next_paragraph(cx: &mut Context) {
    goto_para_impl(cx, movement::move_next_paragraph)
}

fn goto_file_start(cx: &mut Context) {
    if cx.count.is_some() {
        goto_line(cx);
    } else {
        let (view, doc) = current!(cx.editor);
        let text = doc.text().slice(..);
        let selection = doc
            .selection(view.id)
            .clone()
            .transform(|range| range.put_cursor(text, 0, cx.editor.mode == Mode::Select));
        push_jump(view, doc);
        doc.set_selection(view.id, selection);
    }
}

fn goto_file_end(cx: &mut Context) {
    let (view, doc) = current!(cx.editor);
    let text = doc.text().slice(..);
    let pos = doc.text().len_chars();
    let selection = doc
        .selection(view.id)
        .clone()
        .transform(|range| range.put_cursor(text, pos, cx.editor.mode == Mode::Select));
    push_jump(view, doc);
    doc.set_selection(view.id, selection);
}

fn goto_file(cx: &mut Context) {
    goto_file_impl(cx, Action::Replace);
}

fn goto_file_hsplit(cx: &mut Context) {
    goto_file_impl(cx, Action::HorizontalSplit);
}

fn goto_file_vsplit(cx: &mut Context) {
    goto_file_impl(cx, Action::VerticalSplit);
}

/// Goto files in selection.
fn goto_file_impl(cx: &mut Context, action: Action) {
    let (view, doc) = current_ref!(cx.editor);
    let text = doc.text().slice(..);
    let selections = doc.selection(view.id);
    let primary = selections.primary();
    let rel_path = doc
        .relative_path()
        .map(|path| path.parent().unwrap().to_path_buf())
        .unwrap_or_default();

    let paths: Vec<_> = if selections.len() == 1 && primary.len() == 1 {
        // Cap the search at roughly 1k bytes around the cursor.
        let lookaround = 1000;
        let pos = text.char_to_byte(primary.cursor(text));
        let search_start = text
            .line_to_byte(text.byte_to_line(pos))
            .max(text.floor_char_boundary(pos.saturating_sub(lookaround)));
        let search_end = text
            .line_to_byte(text.byte_to_line(pos) + 1)
            .min(text.ceil_char_boundary(pos + lookaround));
        let search_range = text.byte_slice(search_start..search_end);
        // we also allow paths that are next to the cursor (can be ambiguous but
        // rarely so in practice) so that gf on quoted/braced path works (not sure about this
        // but apparently that is how gf has worked historically in helix)
        let path = find_paths(search_range, true)
            .take_while(|range| search_start + range.start <= pos + 1)
            .find(|range| pos <= search_start + range.end)
            .map(|range| Cow::from(search_range.byte_slice(range)));
        log::debug!("goto_file auto-detected path: {path:?}");
        let path = path.unwrap_or_else(|| primary.fragment(text));
        vec![path.into_owned()]
    } else {
        // Otherwise use each selection, trimmed.
        selections
            .fragments(text)
            .map(|sel| sel.trim().to_owned())
            .filter(|sel| !sel.is_empty())
            .collect()
    };

    for sel in paths {
        if let Ok(url) = Url::parse(&sel) {
            open_url(cx, url, action);
            continue;
        }

        let path = path::expand(&sel);
        let path = &rel_path.join(path);
        if path.is_dir() {
            let picker = ui::file_picker(cx.editor, path.into());
            cx.push_layer(Box::new(overlaid(picker)));
        } else if let Err(e) = cx.editor.open(path, action) {
            cx.editor.set_error(format!("Open file failed: {:?}", e));
        }
    }
}

/// Opens the given url. If the URL points to a valid textual file it is open in helix.
//  Otherwise, the file is open using external program.
fn open_url(cx: &mut Context, url: Url, action: Action) {
    let doc = doc!(cx.editor);
    let rel_path = doc
        .relative_path()
        .map(|path| path.parent().unwrap().to_path_buf())
        .unwrap_or_default();

    if url.scheme() != "file" {
        return cx.jobs.callback(crate::open_external_url_callback(url));
    }

    let content_type = std::fs::File::open(url.path()).and_then(|file| {
        // Read up to 1kb to detect the content type
        let mut read_buffer = Vec::new();
        let n = file.take(1024).read_to_end(&mut read_buffer)?;
        Ok(content_inspector::inspect(&read_buffer[..n]))
    });

    // we attempt to open binary files - files that can't be open in helix - using external
    // program as well, e.g. pdf files or images
    match content_type {
        Ok(content_inspector::ContentType::BINARY) => {
            cx.jobs.callback(crate::open_external_url_callback(url))
        }
        Ok(_) | Err(_) => {
            let path = &rel_path.join(url.path());
            if path.is_dir() {
                let picker = ui::file_picker(cx.editor, path.into());
                cx.push_layer(Box::new(overlaid(picker)));
            } else if let Err(e) = cx.editor.open(path, action) {
                cx.editor.set_error(format!("Open file failed: {:?}", e));
            }
        }
    }
}

fn extend_word_impl<F>(cx: &mut Context, extend_fn: F)
where
    F: Fn(RopeSlice, Range, usize) -> Range,
{
    let count = cx.count();
    let (view, doc) = current!(cx.editor);
    let text = doc.text().slice(..);

    let selection = doc.selection(view.id).clone().transform(|range| {
        let word = extend_fn(text, range, count);
        let pos = word.cursor(text);
        range.put_cursor(text, pos, true)
    });
    doc.set_selection(view.id, selection);
}

fn extend_next_word_start(cx: &mut Context) {
    extend_word_impl(cx, movement::move_next_word_start)
}

fn extend_prev_word_start(cx: &mut Context) {
    extend_word_impl(cx, movement::move_prev_word_start)
}

fn extend_next_word_end(cx: &mut Context) {
    extend_word_impl(cx, movement::move_next_word_end)
}

fn extend_prev_word_end(cx: &mut Context) {
    extend_word_impl(cx, movement::move_prev_word_end)
}

fn extend_next_long_word_start(cx: &mut Context) {
    extend_word_impl(cx, movement::move_next_long_word_start)
}

fn extend_prev_long_word_start(cx: &mut Context) {
    extend_word_impl(cx, movement::move_prev_long_word_start)
}

fn extend_prev_long_word_end(cx: &mut Context) {
    extend_word_impl(cx, movement::move_prev_long_word_end)
}

fn extend_next_long_word_end(cx: &mut Context) {
    extend_word_impl(cx, movement::move_next_long_word_end)
}

fn extend_next_sub_word_start(cx: &mut Context) {
    extend_word_impl(cx, movement::move_next_sub_word_start)
}

fn extend_prev_sub_word_start(cx: &mut Context) {
    extend_word_impl(cx, movement::move_prev_sub_word_start)
}

fn extend_prev_sub_word_end(cx: &mut Context) {
    extend_word_impl(cx, movement::move_prev_sub_word_end)
}

fn extend_next_sub_word_end(cx: &mut Context) {
    extend_word_impl(cx, movement::move_next_sub_word_end)
}

/// Separate branch to find_char designed only for `<ret>` char.
//
// This is necessary because the one document can have different line endings inside. And we
// cannot predict what character to find when <ret> is pressed. On the current line it can be `lf`
// but on the next line it can be `crlf`. That's why [`find_char_impl`] cannot be applied here.
fn find_char_line_ending(
    cx: &mut Context,
    count: usize,
    direction: Direction,
    inclusive: bool,
    extend: bool,
) {
    let (view, doc) = current!(cx.editor);
    let text = doc.text().slice(..);

    let selection = doc.selection(view.id).clone().transform(|range| {
        let cursor = range.cursor(text);
        let cursor_line = range.cursor_line(text);

        // Finding the line where we're going to find <ret>. Depends mostly on
        // `count`, but also takes into account edge cases where we're already at the end
        // of a line or the beginning of a line
        let find_on_line = match direction {
            Direction::Forward => {
                let on_edge = line_end_char_index(&text, cursor_line) == cursor;
                let line = cursor_line + count - 1 + (on_edge as usize);
                if line >= text.len_lines() - 1 {
                    return range;
                } else {
                    line
                }
            }
            Direction::Backward => {
                let on_edge = text.line_to_char(cursor_line) == cursor && !inclusive;
                let line = cursor_line as isize - (count as isize - 1 + on_edge as isize);
                if line <= 0 {
                    return range;
                } else {
                    line as usize
                }
            }
        };

        let pos = match (direction, inclusive) {
            (Direction::Forward, true) => line_end_char_index(&text, find_on_line),
            (Direction::Forward, false) => line_end_char_index(&text, find_on_line) - 1,
            (Direction::Backward, true) => line_end_char_index(&text, find_on_line - 1),
            (Direction::Backward, false) => text.line_to_char(find_on_line),
        };

        if extend {
            range.put_cursor(text, pos, true)
        } else {
            Range::point(range.cursor(text)).put_cursor(text, pos, true)
        }
    });
    doc.set_selection(view.id, selection);
}

fn find_char(cx: &mut Context, direction: Direction, inclusive: bool, extend: bool) {
    // TODO: count is reset to 1 before next key so we move it into the closure here.
    // Would be nice to carry over.
    let count = cx.count();

    // need to wait for next key
    // TODO: should this be done by grapheme rather than char?  For example,
    // we can't properly handle the line-ending CRLF case here in terms of char.
    cx.on_next_key(move |cx, event| {
        let ch = match event {
            KeyEvent {
                code: KeyCode::Enter,
                ..
            } => {
                find_char_line_ending(cx, count, direction, inclusive, extend);
                return;
            }

            KeyEvent {
                code: KeyCode::Tab, ..
            } => '\t',

            KeyEvent {
                code: KeyCode::Char(ch),
                ..
            } => ch,
            _ => return,
        };
        let motion = move |editor: &mut Editor| {
            match direction {
                Direction::Forward => {
                    find_char_impl(editor, &find_next_char_impl, inclusive, extend, ch, count)
                }
                Direction::Backward => {
                    find_char_impl(editor, &find_prev_char_impl, inclusive, extend, ch, count)
                }
            };
        };

        cx.editor.apply_motion(motion);
    })
}

//

#[inline]
fn find_char_impl<F, M: CharMatcher + Clone + Copy>(
    editor: &mut Editor,
    search_fn: &F,
    inclusive: bool,
    extend: bool,
    char_matcher: M,
    count: usize,
) where
    F: Fn(RopeSlice, M, usize, usize, bool) -> Option<usize> + 'static,
{
    let (view, doc) = current!(editor);
    let text = doc.text().slice(..);

    let selection = doc.selection(view.id).clone().transform(|range| {
        // TODO: use `Range::cursor()` here instead.  However, that works in terms of
        // graphemes, whereas this function doesn't yet.  So we're doing the same logic
        // here, but just in terms of chars instead.
        let search_start_pos = if range.anchor < range.head {
            range.head - 1
        } else {
            range.head
        };

        search_fn(text, char_matcher, search_start_pos, count, inclusive).map_or(range, |pos| {
            if extend {
                range.put_cursor(text, pos, true)
            } else {
                Range::point(range.cursor(text)).put_cursor(text, pos, true)
            }
        })
    });
    doc.set_selection(view.id, selection);
}

fn find_next_char_impl(
    text: RopeSlice,
    ch: char,
    pos: usize,
    n: usize,
    inclusive: bool,
) -> Option<usize> {
    let pos = (pos + 1).min(text.len_chars());
    if inclusive {
        search::find_nth_next(text, ch, pos, n)
    } else {
        let n = match text.get_char(pos) {
            Some(next_ch) if next_ch == ch => n + 1,
            _ => n,
        };
        search::find_nth_next(text, ch, pos, n).map(|n| n.saturating_sub(1))
    }
}

fn find_prev_char_impl(
    text: RopeSlice,
    ch: char,
    pos: usize,
    n: usize,
    inclusive: bool,
) -> Option<usize> {
    if inclusive {
        search::find_nth_prev(text, ch, pos, n)
    } else {
        let n = match text.get_char(pos.saturating_sub(1)) {
            Some(next_ch) if next_ch == ch => n + 1,
            _ => n,
        };
        search::find_nth_prev(text, ch, pos, n).map(|n| (n + 1).min(text.len_chars()))
    }
}

fn find_till_char(cx: &mut Context) {
    find_char(cx, Direction::Forward, false, false);
}

fn find_next_char(cx: &mut Context) {
    find_char(cx, Direction::Forward, true, false)
}

fn extend_till_char(cx: &mut Context) {
    find_char(cx, Direction::Forward, false, true)
}

fn extend_next_char(cx: &mut Context) {
    find_char(cx, Direction::Forward, true, true)
}

fn till_prev_char(cx: &mut Context) {
    find_char(cx, Direction::Backward, false, false)
}

fn find_prev_char(cx: &mut Context) {
    find_char(cx, Direction::Backward, true, false)
}

fn extend_till_prev_char(cx: &mut Context) {
    find_char(cx, Direction::Backward, false, true)
}

fn extend_prev_char(cx: &mut Context) {
    find_char(cx, Direction::Backward, true, true)
}

fn repeat_last_motion(cx: &mut Context) {
    cx.editor.repeat_last_motion(cx.count())
}

fn replace(cx: &mut Context) {
    let mut buf = [0u8; 4]; // To hold utf8 encoded char.

    // need to wait for next key
    cx.on_next_key(move |cx, event| {
        let (view, doc) = current!(cx.editor);
        let ch: Option<&str> = match event {
            KeyEvent {
                code: KeyCode::Char(ch),
                ..
            } => Some(ch.encode_utf8(&mut buf[..])),
            KeyEvent {
                code: KeyCode::Enter,
                ..
            } => Some(doc.line_ending.as_str()),
            KeyEvent {
                code: KeyCode::Tab, ..
            } => Some("\t"),
            _ => None,
        };

        let selection = doc.selection(view.id);

        if let Some(ch) = ch {
            let transaction = Transaction::change_by_selection(doc.text(), selection, |range| {
                if !range.is_empty() {
                    let text: Tendril = doc
                        .text()
                        .slice(range.from()..range.to())
                        .graphemes()
                        .map(|_g| ch)
                        .collect();
                    (range.from(), range.to(), Some(text))
                } else {
                    // No change.
                    (range.from(), range.to(), None)
                }
            });

            doc.apply(&transaction, view.id);
            exit_select_mode(cx);
        }
    })
}

fn switch_case_impl<F>(cx: &mut Context, change_fn: F)
where
    F: Fn(RopeSlice) -> Tendril,
{
    let (view, doc) = current!(cx.editor);
    let selection = doc.selection(view.id);
    let transaction = Transaction::change_by_selection(doc.text(), selection, |range| {
        let text: Tendril = change_fn(range.slice(doc.text().slice(..)));

        (range.from(), range.to(), Some(text))
    });

    doc.apply(&transaction, view.id);
    exit_select_mode(cx);
}

enum CaseSwitcher {
    Upper(ToUppercase),
    Lower(ToLowercase),
    Keep(Option<char>),
}

impl Iterator for CaseSwitcher {
    type Item = char;

    fn next(&mut self) -> Option<Self::Item> {
        match self {
            CaseSwitcher::Upper(upper) => upper.next(),
            CaseSwitcher::Lower(lower) => lower.next(),
            CaseSwitcher::Keep(ch) => ch.take(),
        }
    }

    fn size_hint(&self) -> (usize, Option<usize>) {
        match self {
            CaseSwitcher::Upper(upper) => upper.size_hint(),
            CaseSwitcher::Lower(lower) => lower.size_hint(),
            CaseSwitcher::Keep(ch) => {
                let n = if ch.is_some() { 1 } else { 0 };
                (n, Some(n))
            }
        }
    }
}

impl ExactSizeIterator for CaseSwitcher {}

fn switch_case(cx: &mut Context) {
    switch_case_impl(cx, |string| {
        string
            .chars()
            .flat_map(|ch| {
                if ch.is_lowercase() {
                    CaseSwitcher::Upper(ch.to_uppercase())
                } else if ch.is_uppercase() {
                    CaseSwitcher::Lower(ch.to_lowercase())
                } else {
                    CaseSwitcher::Keep(Some(ch))
                }
            })
            .collect()
    });
}

fn switch_to_uppercase(cx: &mut Context) {
    switch_case_impl(cx, |string| {
        string.chunks().map(|chunk| chunk.to_uppercase()).collect()
    });
}

fn switch_to_lowercase(cx: &mut Context) {
    switch_case_impl(cx, |string| {
        string.chunks().map(|chunk| chunk.to_lowercase()).collect()
    });
}

pub fn scroll(cx: &mut Context, offset: usize, direction: Direction, sync_cursor: bool) {
    use Direction::*;
    let config = cx.editor.config();
    let (view, doc) = current!(cx.editor);
    let mut view_offset = doc.view_offset(view.id);

    let range = doc.selection(view.id).primary();
    let text = doc.text().slice(..);

    let cursor = range.cursor(text);
    let height = view.inner_height();

    let scrolloff = config.scrolloff.min(height.saturating_sub(1) / 2);
    let offset = match direction {
        Forward => offset as isize,
        Backward => -(offset as isize),
    };

    let doc_text = doc.text().slice(..);
    let viewport = view.inner_area(doc);
    let text_fmt = doc.text_format(viewport.width, None);
    (view_offset.anchor, view_offset.vertical_offset) = char_idx_at_visual_offset(
        doc_text,
        view_offset.anchor,
        view_offset.vertical_offset as isize + offset,
        0,
        &text_fmt,
        // &annotations,
        &view.text_annotations(&*doc, None),
    );
    doc.set_view_offset(view.id, view_offset);

    let doc_text = doc.text().slice(..);
    let mut annotations = view.text_annotations(&*doc, None);

    if sync_cursor {
        let movement = match cx.editor.mode {
            Mode::Select => Movement::Extend,
            _ => Movement::Move,
        };
        // TODO: When inline diagnostics gets merged- 1. move_vertically_visual removes
        // line annotations/diagnostics so the cursor may jump further than the view.
        // 2. If the cursor lands on a complete line of virtual text, the cursor will
        // jump a different distance than the view.
        let selection = doc.selection(view.id).clone().transform(|range| {
            move_vertically_visual(
                doc_text,
                range,
                direction,
                offset.unsigned_abs(),
                movement,
                &text_fmt,
                &mut annotations,
            )
        });
        drop(annotations);
        doc.set_selection(view.id, selection);
        return;
    }

    let view_offset = doc.view_offset(view.id);

    let mut head;
    match direction {
        Forward => {
            let off;
            (head, off) = char_idx_at_visual_offset(
                doc_text,
                view_offset.anchor,
                (view_offset.vertical_offset + scrolloff) as isize,
                0,
                &text_fmt,
                &annotations,
            );
            head += (off != 0) as usize;
            if head <= cursor {
                return;
            }
        }
        Backward => {
            head = char_idx_at_visual_offset(
                doc_text,
                view_offset.anchor,
                (view_offset.vertical_offset + height - scrolloff - 1) as isize,
                0,
                &text_fmt,
                &annotations,
            )
            .0;
            if head >= cursor {
                return;
            }
        }
    }

    let anchor = if cx.editor.mode == Mode::Select {
        range.anchor
    } else {
        head
    };

    // replace primary selection with an empty selection at cursor pos
    let prim_sel = Range::new(anchor, head);
    let mut sel = doc.selection(view.id).clone();
    let idx = sel.primary_index();
    sel = sel.replace(idx, prim_sel);
    drop(annotations);
    doc.set_selection(view.id, sel);
}

fn page_up(cx: &mut Context) {
    let view = view!(cx.editor);
    let offset = view.inner_height();
    scroll(cx, offset, Direction::Backward, false);
}

fn page_down(cx: &mut Context) {
    let view = view!(cx.editor);
    let offset = view.inner_height();
    scroll(cx, offset, Direction::Forward, false);
}

fn half_page_up(cx: &mut Context) {
    let view = view!(cx.editor);
    let offset = view.inner_height() / 2;
    scroll(cx, offset, Direction::Backward, false);
}

fn half_page_down(cx: &mut Context) {
    let view = view!(cx.editor);
    let offset = view.inner_height() / 2;
    scroll(cx, offset, Direction::Forward, false);
}

fn page_cursor_up(cx: &mut Context) {
    let view = view!(cx.editor);
    let offset = view.inner_height();
    scroll(cx, offset, Direction::Backward, true);
}

fn page_cursor_down(cx: &mut Context) {
    let view = view!(cx.editor);
    let offset = view.inner_height();
    scroll(cx, offset, Direction::Forward, true);
}

fn page_cursor_half_up(cx: &mut Context) {
    let view = view!(cx.editor);
    let offset = view.inner_height() / 2;
    scroll(cx, offset, Direction::Backward, true);
}

fn page_cursor_half_down(cx: &mut Context) {
    let view = view!(cx.editor);
    let offset = view.inner_height() / 2;
    scroll(cx, offset, Direction::Forward, true);
}

#[allow(deprecated)]
// currently uses the deprecated `visual_coords_at_pos`/`pos_at_visual_coords` functions
// as this function ignores softwrapping (and virtual text) and instead only cares
// about "text visual position"
//
// TODO: implement a variant of that uses visual lines and respects virtual text
fn copy_selection_on_line(cx: &mut Context, direction: Direction) {
    use helix_core::{pos_at_visual_coords, visual_coords_at_pos};

    let count = cx.count();
    let (view, doc) = current!(cx.editor);
    let text = doc.text().slice(..);
    let selection = doc.selection(view.id);
    let mut ranges = SmallVec::with_capacity(selection.ranges().len() * (count + 1));
    ranges.extend_from_slice(selection.ranges());
    let mut primary_index = 0;
    for range in selection.iter() {
        let is_primary = *range == selection.primary();

        // The range is always head exclusive
        let (head, anchor) = if range.anchor < range.head {
            (range.head - 1, range.anchor)
        } else {
            (range.head, range.anchor.saturating_sub(1))
        };

        let tab_width = doc.tab_width();

        let head_pos = visual_coords_at_pos(text, head, tab_width);
        let anchor_pos = visual_coords_at_pos(text, anchor, tab_width);

        let height = std::cmp::max(head_pos.row, anchor_pos.row)
            - std::cmp::min(head_pos.row, anchor_pos.row)
            + 1;

        if is_primary {
            primary_index = ranges.len();
        }
        ranges.push(*range);

        let mut sels = 0;
        let mut i = 0;
        while sels < count {
            let offset = (i + 1) * height;

            let anchor_row = match direction {
                Direction::Forward => anchor_pos.row + offset,
                Direction::Backward => anchor_pos.row.saturating_sub(offset),
            };

            let head_row = match direction {
                Direction::Forward => head_pos.row + offset,
                Direction::Backward => head_pos.row.saturating_sub(offset),
            };

            if anchor_row >= text.len_lines() || head_row >= text.len_lines() {
                break;
            }

            let anchor =
                pos_at_visual_coords(text, Position::new(anchor_row, anchor_pos.col), tab_width);
            let head = pos_at_visual_coords(text, Position::new(head_row, head_pos.col), tab_width);

            // skip lines that are too short
            if visual_coords_at_pos(text, anchor, tab_width).col == anchor_pos.col
                && visual_coords_at_pos(text, head, tab_width).col == head_pos.col
            {
                if is_primary {
                    primary_index = ranges.len();
                }
                // This is Range::new(anchor, head), but it will place the cursor on the correct column
                ranges.push(Range::point(anchor).put_cursor(text, head, true));
                sels += 1;
            }

            if anchor_row == 0 && head_row == 0 {
                break;
            }

            i += 1;
        }
    }

    let selection = Selection::new(ranges, primary_index);
    doc.set_selection(view.id, selection);
}

fn copy_selection_on_prev_line(cx: &mut Context) {
    copy_selection_on_line(cx, Direction::Backward)
}

fn copy_selection_on_next_line(cx: &mut Context) {
    copy_selection_on_line(cx, Direction::Forward)
}

fn select_all(cx: &mut Context) {
    let (view, doc) = current!(cx.editor);

    let end = doc.text().len_chars();
    doc.set_selection(view.id, Selection::single(0, end))
}

fn select_regex(cx: &mut Context) {
    let reg = cx.register.unwrap_or('/');
    ui::regex_prompt(
        cx,
        "select:".into(),
        Some(reg),
        ui::completers::none,
        move |cx, regex, event| {
            let (view, doc) = current!(cx.editor);
            if !matches!(event, PromptEvent::Update | PromptEvent::Validate) {
                return;
            }
            let text = doc.text().slice(..);
            if let Some(selection) =
                selection::select_on_matches(text, doc.selection(view.id), &regex)
            {
                doc.set_selection(view.id, selection);
            } else {
                cx.editor.set_error("nothing selected");
            }
        },
    );
}

fn split_selection(cx: &mut Context) {
    let reg = cx.register.unwrap_or('/');
    ui::regex_prompt(
        cx,
        "split:".into(),
        Some(reg),
        ui::completers::none,
        move |cx, regex, event| {
            let (view, doc) = current!(cx.editor);
            if !matches!(event, PromptEvent::Update | PromptEvent::Validate) {
                return;
            }
            let text = doc.text().slice(..);
            let selection = selection::split_on_matches(text, doc.selection(view.id), &regex);
            doc.set_selection(view.id, selection);
        },
    );
}

fn split_selection_on_newline(cx: &mut Context) {
    let (view, doc) = current!(cx.editor);
    let text = doc.text().slice(..);
    let selection = selection::split_on_newline(text, doc.selection(view.id));
    doc.set_selection(view.id, selection);
}

fn merge_selections(cx: &mut Context) {
    let (view, doc) = current!(cx.editor);
    let selection = doc.selection(view.id).clone().merge_ranges();
    doc.set_selection(view.id, selection);
}

fn merge_consecutive_selections(cx: &mut Context) {
    let (view, doc) = current!(cx.editor);
    let selection = doc.selection(view.id).clone().merge_consecutive_ranges();
    doc.set_selection(view.id, selection);
}

#[allow(clippy::too_many_arguments)]
fn search_impl(
    editor: &mut Editor,
    regex: &rope::Regex,
    movement: Movement,
    direction: Direction,
    scrolloff: usize,
    wrap_around: bool,
    show_warnings: bool,
) {
    let (view, doc) = current!(editor);
    let text = doc.text().slice(..);
    let selection = doc.selection(view.id);

    // Get the right side of the primary block cursor for forward search, or the
    // grapheme before the start of the selection for reverse search.
    let start = match direction {
        Direction::Forward => text.char_to_byte(graphemes::ensure_grapheme_boundary_next(
            text,
            selection.primary().to(),
        )),
        Direction::Backward => text.char_to_byte(graphemes::ensure_grapheme_boundary_prev(
            text,
            selection.primary().from(),
        )),
    };

    // A regex::Match returns byte-positions in the str. In the case where we
    // do a reverse search and wraparound to the end, we don't need to search
    // the text before the current cursor position for matches, but by slicing
    // it out, we need to add it back to the position of the selection.
    let doc = doc!(editor).text().slice(..);

    // use find_at to find the next match after the cursor, loop around the end
    // Careful, `Regex` uses `bytes` as offsets, not character indices!
    let mut mat = match direction {
        Direction::Forward => regex.find(doc.regex_input_at_bytes(start..)),
        Direction::Backward => regex.find_iter(doc.regex_input_at_bytes(..start)).last(),
    };

    if mat.is_none() {
        if wrap_around {
            mat = match direction {
                Direction::Forward => regex.find(doc.regex_input()),
                Direction::Backward => regex.find_iter(doc.regex_input_at_bytes(start..)).last(),
            };
        }
        if show_warnings {
            if wrap_around && mat.is_some() {
                editor.set_status("Wrapped around document");
            } else {
                editor.set_error("No more matches");
            }
        }
    }

    let (view, doc) = current!(editor);
    let text = doc.text().slice(..);
    let selection = doc.selection(view.id);

    if let Some(mat) = mat {
        let start = text.byte_to_char(mat.start());
        let end = text.byte_to_char(mat.end());

        if end == 0 {
            // skip empty matches that don't make sense
            return;
        }

        // Determine range direction based on the primary range
        let primary = selection.primary();
        let range = Range::new(start, end).with_direction(primary.direction());

        let selection = match movement {
            Movement::Extend => selection.clone().push(range),
            Movement::Move => selection.clone().replace(selection.primary_index(), range),
        };

        doc.set_selection(view.id, selection);
        view.ensure_cursor_in_view_center(doc, scrolloff);
    };
}

fn search_completions(cx: &mut Context, reg: Option<char>) -> Vec<String> {
    let mut items = reg
        .and_then(|reg| cx.editor.registers.read(reg, cx.editor))
        .map_or(Vec::new(), |reg| reg.take(200).collect());
    items.sort_unstable();
    items.dedup();
    items.into_iter().map(|value| value.to_string()).collect()
}

fn search(cx: &mut Context) {
    searcher(cx, Direction::Forward)
}

fn rsearch(cx: &mut Context) {
    searcher(cx, Direction::Backward)
}

fn searcher(cx: &mut Context, direction: Direction) {
    let reg = cx.register.unwrap_or('/');
    let config = cx.editor.config();
    let scrolloff = config.scrolloff;
    let wrap_around = config.search.wrap_around;
    let movement = if cx.editor.mode() == Mode::Select {
        Movement::Extend
    } else {
        Movement::Move
    };

    // TODO: could probably share with select_on_matches?
    let completions = search_completions(cx, Some(reg));

    ui::regex_prompt(
        cx,
        "search:".into(),
        Some(reg),
        move |_editor: &Editor, input: &str| {
            completions
                .iter()
                .filter(|comp| comp.starts_with(input))
                .map(|comp| (0.., comp.clone().into()))
                .collect()
        },
        move |cx, regex, event| {
            if event == PromptEvent::Validate {
                cx.editor.registers.last_search_register = reg;
            } else if event != PromptEvent::Update {
                return;
            }
            search_impl(
                cx.editor,
                &regex,
                movement,
                direction,
                scrolloff,
                wrap_around,
                false,
            );
        },
    );
}

fn search_next_or_prev_impl(cx: &mut Context, movement: Movement, direction: Direction) {
    let count = cx.count();
    let register = cx
        .register
        .unwrap_or(cx.editor.registers.last_search_register);
    let config = cx.editor.config();
    let scrolloff = config.scrolloff;
    if let Some(query) = cx.editor.registers.first(register, cx.editor) {
        let search_config = &config.search;
        let case_insensitive = if search_config.smart_case {
            !query.chars().any(char::is_uppercase)
        } else {
            false
        };
        let wrap_around = search_config.wrap_around;
        if let Ok(regex) = rope::RegexBuilder::new()
            .syntax(
                rope::Config::new()
                    .case_insensitive(case_insensitive)
                    .multi_line(true),
            )
            .build(&query)
        {
            for _ in 0..count {
                search_impl(
                    cx.editor,
                    &regex,
                    movement,
                    direction,
                    scrolloff,
                    wrap_around,
                    true,
                );
            }
        } else {
            let error = format!("Invalid regex: {}", query);
            cx.editor.set_error(error);
        }
    }
}

fn search_next(cx: &mut Context) {
    search_next_or_prev_impl(cx, Movement::Move, Direction::Forward);
}

fn search_prev(cx: &mut Context) {
    search_next_or_prev_impl(cx, Movement::Move, Direction::Backward);
}
fn extend_search_next(cx: &mut Context) {
    search_next_or_prev_impl(cx, Movement::Extend, Direction::Forward);
}

fn extend_search_prev(cx: &mut Context) {
    search_next_or_prev_impl(cx, Movement::Extend, Direction::Backward);
}

fn search_selection(cx: &mut Context) {
    search_selection_impl(cx, false)
}

fn search_selection_detect_word_boundaries(cx: &mut Context) {
    search_selection_impl(cx, true)
}

fn search_selection_impl(cx: &mut Context, detect_word_boundaries: bool) {
    fn is_at_word_start(text: RopeSlice, index: usize) -> bool {
        // This can happen when the cursor is at the last character in
        // the document +1 (ge + j), in this case text.char(index) will panic as
        // it will index out of bounds. See https://github.com/helix-editor/helix/issues/12609
        if index == text.len_chars() {
            return false;
        }
        let ch = text.char(index);
        if index == 0 {
            return char_is_word(ch);
        }
        let prev_ch = text.char(index - 1);

        !char_is_word(prev_ch) && char_is_word(ch)
    }

    fn is_at_word_end(text: RopeSlice, index: usize) -> bool {
        if index == 0 || index == text.len_chars() {
            return false;
        }
        let ch = text.char(index);
        let prev_ch = text.char(index - 1);

        char_is_word(prev_ch) && !char_is_word(ch)
    }

    let register = cx.register.unwrap_or('/');
    let (view, doc) = current!(cx.editor);
    let text = doc.text().slice(..);

    let regex = doc
        .selection(view.id)
        .iter()
        .map(|selection| {
            let add_boundary_prefix =
                detect_word_boundaries && is_at_word_start(text, selection.from());
            let add_boundary_suffix =
                detect_word_boundaries && is_at_word_end(text, selection.to());

            let prefix = if add_boundary_prefix { "\\b" } else { "" };
            let suffix = if add_boundary_suffix { "\\b" } else { "" };

            let word = regex::escape(&selection.fragment(text));
            format!("{}{}{}", prefix, word, suffix)
        })
        .collect::<HashSet<_>>() // Collect into hashset to deduplicate identical regexes
        .into_iter()
        .collect::<Vec<_>>()
        .join("|");

    let msg = format!("register '{}' set to '{}'", register, &regex);
    match cx.editor.registers.push(register, regex) {
        Ok(_) => {
            cx.editor.registers.last_search_register = register;
            cx.editor.set_status(msg)
        }
        Err(err) => cx.editor.set_error(err.to_string()),
    }
}

fn make_search_word_bounded(cx: &mut Context) {
    // Defaults to the active search register instead `/` to be more ergonomic assuming most people
    // would use this command following `search_selection`. This avoids selecting the register
    // twice.
    let register = cx
        .register
        .unwrap_or(cx.editor.registers.last_search_register);
    let regex = match cx.editor.registers.first(register, cx.editor) {
        Some(regex) => regex,
        None => return,
    };
    let start_anchored = regex.starts_with("\\b");
    let end_anchored = regex.ends_with("\\b");

    if start_anchored && end_anchored {
        return;
    }

    let mut new_regex = String::with_capacity(
        regex.len() + if start_anchored { 0 } else { 2 } + if end_anchored { 0 } else { 2 },
    );

    if !start_anchored {
        new_regex.push_str("\\b");
    }
    new_regex.push_str(&regex);
    if !end_anchored {
        new_regex.push_str("\\b");
    }

    let msg = format!("register '{}' set to '{}'", register, &new_regex);
    match cx.editor.registers.push(register, new_regex) {
        Ok(_) => {
            cx.editor.registers.last_search_register = register;
            cx.editor.set_status(msg)
        }
        Err(err) => cx.editor.set_error(err.to_string()),
    }
}

fn global_search(cx: &mut Context) {
    #[derive(Debug)]
    struct FileResult {
        path: PathBuf,
        /// 0 indexed lines
        line_num: usize,
    }

    impl FileResult {
        fn new(path: &Path, line_num: usize) -> Self {
            Self {
                path: path.to_path_buf(),
                line_num,
            }
        }
    }

    struct GlobalSearchConfig {
        smart_case: bool,
        file_picker_config: helix_view::editor::FilePickerConfig,
        directory_style: Style,
        number_style: Style,
        colon_style: Style,
    }

    let config = cx.editor.config();
    let config = GlobalSearchConfig {
        smart_case: config.search.smart_case,
        file_picker_config: config.file_picker.clone(),
        directory_style: cx.editor.theme.get("ui.text.directory"),
        number_style: cx.editor.theme.get("constant.numeric.integer"),
        colon_style: cx.editor.theme.get("punctuation"),
    };

    let columns = [
        PickerColumn::new("path", |item: &FileResult, config: &GlobalSearchConfig| {
            let path = helix_stdx::path::get_relative_path(&item.path);

            let directories = path
                .parent()
                .filter(|p| !p.as_os_str().is_empty())
                .map(|p| format!("{}{}", p.display(), std::path::MAIN_SEPARATOR))
                .unwrap_or_default();

            let filename = item
                .path
                .file_name()
                .expect("global search paths are normalized (can't end in `..`)")
                .to_string_lossy();

            Cell::from(Spans::from(vec![
                Span::styled(directories, config.directory_style),
                Span::raw(filename),
                Span::styled(":", config.colon_style),
                Span::styled((item.line_num + 1).to_string(), config.number_style),
            ]))
        }),
        PickerColumn::hidden("contents"),
    ];

    let get_files = |query: &str,
                     editor: &mut Editor,
                     config: std::sync::Arc<GlobalSearchConfig>,
                     injector: &ui::picker::Injector<_, _>| {
        if query.is_empty() {
            return async { Ok(()) }.boxed();
        }

        let search_root = helix_stdx::env::current_working_dir();
        if !search_root.exists() {
            return async { Err(anyhow::anyhow!("Current working directory does not exist")) }
                .boxed();
        }

        let documents: Vec<_> = editor
            .documents()
            .map(|doc| (doc.path().cloned(), doc.text().to_owned()))
            .collect();

        let matcher = match RegexMatcherBuilder::new()
            .case_smart(config.smart_case)
            .build(query)
        {
            Ok(matcher) => {
                // Clear any "Failed to compile regex" errors out of the statusline.
                editor.clear_status();
                matcher
            }
            Err(err) => {
                log::info!("Failed to compile search pattern in global search: {}", err);
                return async { Err(anyhow::anyhow!("Failed to compile regex")) }.boxed();
            }
        };

        let dedup_symlinks = config.file_picker_config.deduplicate_links;
        let absolute_root = search_root
            .canonicalize()
            .unwrap_or_else(|_| search_root.clone());

        let injector = injector.clone();
        async move {
            let searcher = SearcherBuilder::new()
                .binary_detection(BinaryDetection::quit(b'\x00'))
                .build();
            WalkBuilder::new(search_root)
                .hidden(config.file_picker_config.hidden)
                .parents(config.file_picker_config.parents)
                .ignore(config.file_picker_config.ignore)
                .follow_links(config.file_picker_config.follow_symlinks)
                .git_ignore(config.file_picker_config.git_ignore)
                .git_global(config.file_picker_config.git_global)
                .git_exclude(config.file_picker_config.git_exclude)
                .max_depth(config.file_picker_config.max_depth)
                .filter_entry(move |entry| {
                    filter_picker_entry(entry, &absolute_root, dedup_symlinks)
                })
                .add_custom_ignore_filename(helix_loader::config_dir().join("ignore"))
                .add_custom_ignore_filename(".helix/ignore")
                .build_parallel()
                .run(|| {
                    let mut searcher = searcher.clone();
                    let matcher = matcher.clone();
                    let injector = injector.clone();
                    let documents = &documents;
                    Box::new(move |entry: Result<DirEntry, ignore::Error>| -> WalkState {
                        let entry = match entry {
                            Ok(entry) => entry,
                            Err(_) => return WalkState::Continue,
                        };

                        match entry.file_type() {
                            Some(entry) if entry.is_file() => {}
                            // skip everything else
                            _ => return WalkState::Continue,
                        };

                        let mut stop = false;
                        let sink = sinks::UTF8(|line_num, _line_content| {
                            stop = injector
                                .push(FileResult::new(entry.path(), line_num as usize - 1))
                                .is_err();

                            Ok(!stop)
                        });
                        let doc = documents.iter().find(|&(doc_path, _)| {
                            doc_path
                                .as_ref()
                                .is_some_and(|doc_path| doc_path == entry.path())
                        });

                        let result = if let Some((_, doc)) = doc {
                            // there is already a buffer for this file
                            // search the buffer instead of the file because it's faster
                            // and captures new edits without requiring a save
                            if searcher.multi_line_with_matcher(&matcher) {
                                // in this case a continuous buffer is required
                                // convert the rope to a string
                                let text = doc.to_string();
                                searcher.search_slice(&matcher, text.as_bytes(), sink)
                            } else {
                                searcher.search_reader(
                                    &matcher,
                                    RopeReader::new(doc.slice(..)),
                                    sink,
                                )
                            }
                        } else {
                            searcher.search_path(&matcher, entry.path(), sink)
                        };

                        if let Err(err) = result {
                            log::error!("Global search error: {}, {}", entry.path().display(), err);
                        }
                        if stop {
                            WalkState::Quit
                        } else {
                            WalkState::Continue
                        }
                    })
                });
            Ok(())
        }
        .boxed()
    };

    let reg = cx.register.unwrap_or('/');
    cx.editor.registers.last_search_register = reg;

    let picker = Picker::new(
        columns,
        1, // contents
        [],
        config,
        move |cx, FileResult { path, line_num, .. }, action| {
            let doc = match cx.editor.open(path, action) {
                Ok(id) => doc_mut!(cx.editor, &id),
                Err(e) => {
                    cx.editor
                        .set_error(format!("Failed to open file '{}': {}", path.display(), e));
                    return;
                }
            };

            let line_num = *line_num;
            let view = view_mut!(cx.editor);
            let text = doc.text();
            if line_num >= text.len_lines() {
                cx.editor.set_error(
                    "The line you jumped to does not exist anymore because the file has changed.",
                );
                return;
            }
            let start = text.line_to_char(line_num);
            let end = text.line_to_char((line_num + 1).min(text.len_lines()));

            doc.set_selection(view.id, Selection::single(start, end));
            if action.align_view(view, doc.id()) {
                align_view(doc, view, Align::Center);
            }
        },
    )
    .with_preview(|_editor, FileResult { path, line_num, .. }| {
        Some((path.as_path().into(), Some((*line_num, *line_num))))
    })
    .with_history_register(Some(reg))
    .with_dynamic_query(get_files, Some(275));

    cx.push_layer(Box::new(overlaid(picker)));
}

enum Extend {
    Above,
    Below,
}

fn extend_line(cx: &mut Context) {
    let (view, doc) = current_ref!(cx.editor);
    let extend = match doc.selection(view.id).primary().direction() {
        Direction::Forward => Extend::Below,
        Direction::Backward => Extend::Above,
    };
    extend_line_impl(cx, extend);
}

fn extend_line_below(cx: &mut Context) {
    extend_line_impl(cx, Extend::Below);
}

fn extend_line_above(cx: &mut Context) {
    extend_line_impl(cx, Extend::Above);
}
fn extend_line_impl(cx: &mut Context, extend: Extend) {
    let count = cx.count();
    let (view, doc) = current!(cx.editor);

    let text = doc.text();
    let selection = doc.selection(view.id).clone().transform(|range| {
        let (start_line, end_line) = range.line_range(text.slice(..));

        let start = text.line_to_char(start_line);
        let end = text.line_to_char(
            (end_line + 1) // newline of end_line
                .min(text.len_lines()),
        );

        // extend to previous/next line if current line is selected
        let (anchor, head) = if range.from() == start && range.to() == end {
            match extend {
                Extend::Above => (end, text.line_to_char(start_line.saturating_sub(count))),
                Extend::Below => (
                    start,
                    text.line_to_char((end_line + count + 1).min(text.len_lines())),
                ),
            }
        } else {
            match extend {
                Extend::Above => (end, text.line_to_char(start_line.saturating_sub(count - 1))),
                Extend::Below => (
                    start,
                    text.line_to_char((end_line + count).min(text.len_lines())),
                ),
            }
        };

        Range::new(anchor, head)
    });

    doc.set_selection(view.id, selection);
}
fn select_line_below(cx: &mut Context) {
    select_line_impl(cx, Extend::Below);
}
fn select_line_above(cx: &mut Context) {
    select_line_impl(cx, Extend::Above);
}
fn select_line_impl(cx: &mut Context, extend: Extend) {
    let mut count = cx.count();
    let (view, doc) = current!(cx.editor);
    let text = doc.text();
    let saturating_add = |a: usize, b: usize| (a + b).min(text.len_lines());
    let selection = doc.selection(view.id).clone().transform(|range| {
        let (start_line, end_line) = range.line_range(text.slice(..));
        let start = text.line_to_char(start_line);
        let end = text.line_to_char(saturating_add(end_line, 1));
        let direction = range.direction();

        // Extending to line bounds is counted as one step
        if range.from() != start || range.to() != end {
            count = count.saturating_sub(1)
        }
        let (anchor_line, head_line) = match (&extend, direction) {
            (Extend::Above, Direction::Forward) => (start_line, end_line.saturating_sub(count)),
            (Extend::Above, Direction::Backward) => (end_line, start_line.saturating_sub(count)),
            (Extend::Below, Direction::Forward) => (start_line, saturating_add(end_line, count)),
            (Extend::Below, Direction::Backward) => (end_line, saturating_add(start_line, count)),
        };
        let (anchor, head) = match anchor_line.cmp(&head_line) {
            Ordering::Less => (
                text.line_to_char(anchor_line),
                text.line_to_char(saturating_add(head_line, 1)),
            ),
            Ordering::Equal => match extend {
                Extend::Above => (
                    text.line_to_char(saturating_add(anchor_line, 1)),
                    text.line_to_char(head_line),
                ),
                Extend::Below => (
                    text.line_to_char(head_line),
                    text.line_to_char(saturating_add(anchor_line, 1)),
                ),
            },

            Ordering::Greater => (
                text.line_to_char(saturating_add(anchor_line, 1)),
                text.line_to_char(head_line),
            ),
        };
        Range::new(anchor, head)
    });

    doc.set_selection(view.id, selection);
}

fn extend_to_line_bounds(cx: &mut Context) {
    let (view, doc) = current!(cx.editor);

    doc.set_selection(
        view.id,
        doc.selection(view.id).clone().transform(|range| {
            let text = doc.text();

            let (start_line, end_line) = range.line_range(text.slice(..));
            let start = text.line_to_char(start_line);
            let end = text.line_to_char((end_line + 1).min(text.len_lines()));

            Range::new(start, end).with_direction(range.direction())
        }),
    );
}

fn shrink_to_line_bounds(cx: &mut Context) {
    let (view, doc) = current!(cx.editor);

    doc.set_selection(
        view.id,
        doc.selection(view.id).clone().transform(|range| {
            let text = doc.text();

            let (start_line, end_line) = range.line_range(text.slice(..));

            // Do nothing if the selection is within one line to prevent
            // conditional logic for the behavior of this command
            if start_line == end_line {
                return range;
            }

            let mut start = text.line_to_char(start_line);

            // line_to_char gives us the start position of the line, so
            // we need to get the start position of the next line. In
            // the editor, this will correspond to the cursor being on
            // the EOL whitespace character, which is what we want.
            let mut end = text.line_to_char((end_line + 1).min(text.len_lines()));

            if start != range.from() {
                start = text.line_to_char((start_line + 1).min(text.len_lines()));
            }

            if end != range.to() {
                end = text.line_to_char(end_line);
            }

            Range::new(start, end).with_direction(range.direction())
        }),
    );
}

enum Operation {
    Delete,
    Change,
}

fn selection_is_linewise(selection: &Selection, text: &Rope) -> bool {
    selection.ranges().iter().all(|range| {
        let text = text.slice(..);
        if range.slice(text).len_lines() < 2 {
            return false;
        }
        // If the start of the selection is at the start of a line and the end at the end of a line.
        let (start_line, end_line) = range.line_range(text);
        let start = text.line_to_char(start_line);
        let end = text.line_to_char((end_line + 1).min(text.len_lines()));
        start == range.from() && end == range.to()
    })
}

enum YankAction {
    Yank,
    NoYank,
}

fn delete_selection_impl(cx: &mut Context, op: Operation, yank: YankAction) {
    let (view, doc) = current!(cx.editor);

    let selection = doc.selection(view.id);
    let only_whole_lines = selection_is_linewise(selection, doc.text());

    if cx.register != Some('_') && matches!(yank, YankAction::Yank) {
        // yank the selection
        let text = doc.text().slice(..);
        let values: Vec<String> = selection.fragments(text).map(Cow::into_owned).collect();
        let reg_name = cx
            .register
            .unwrap_or_else(|| cx.editor.config.load().default_yank_register);
        if let Err(err) = cx.editor.registers.write(reg_name, values) {
            cx.editor.set_error(err.to_string());
            return;
        }
    }

    // delete the selection
    let transaction =
        Transaction::delete_by_selection(doc.text(), selection, |range| (range.from(), range.to()));
    doc.apply(&transaction, view.id);

    match op {
        Operation::Delete => {
            // exit select mode, if currently in select mode
            exit_select_mode(cx);
        }
        Operation::Change => {
            if only_whole_lines {
                open(cx, Open::Above, CommentContinuation::Disabled);
            } else {
                enter_insert_mode(cx);
            }
        }
    }
}

#[inline]
fn delete_by_selection_insert_mode(
    cx: &mut Context,
    mut f: impl FnMut(RopeSlice, &Range) -> Deletion,
    direction: Direction,
) {
    let (view, doc) = current!(cx.editor);
    let text = doc.text().slice(..);
    let mut selection = SmallVec::new();
    let mut insert_newline = false;
    let text_len = text.len_chars();
    let mut transaction =
        Transaction::delete_by_selection(doc.text(), doc.selection(view.id), |range| {
            let (start, end) = f(text, range);
            if direction == Direction::Forward {
                let mut range = *range;
                if range.head > range.anchor {
                    insert_newline |= end == text_len;
                    // move the cursor to the right so that the selection
                    // doesn't shrink when deleting forward (so the text appears to
                    // move to  left)
                    // += 1 is enough here as the range is normalized to grapheme boundaries
                    // later anyway
                    range.head += 1;
                }
                selection.push(range);
            }
            (start, end)
        });

    // in case we delete the last character and the cursor would be moved to the EOF char
    // insert a newline, just like when entering append mode
    if insert_newline {
        transaction = transaction.insert_at_eof(doc.line_ending.as_str().into());
    }

    if direction == Direction::Forward {
        doc.set_selection(
            view.id,
            Selection::new(selection, doc.selection(view.id).primary_index()),
        );
    }
    doc.apply(&transaction, view.id);
}

fn delete_selection(cx: &mut Context) {
    delete_selection_impl(cx, Operation::Delete, YankAction::Yank);
}

fn delete_selection_noyank(cx: &mut Context) {
    delete_selection_impl(cx, Operation::Delete, YankAction::NoYank);
}

fn change_selection(cx: &mut Context) {
    delete_selection_impl(cx, Operation::Change, YankAction::Yank);
}

fn change_selection_noyank(cx: &mut Context) {
    delete_selection_impl(cx, Operation::Change, YankAction::NoYank);
}

fn collapse_selection(cx: &mut Context) {
    let (view, doc) = current!(cx.editor);
    let text = doc.text().slice(..);

    let selection = doc.selection(view.id).clone().transform(|range| {
        let pos = range.cursor(text);
        Range::new(pos, pos)
    });
    doc.set_selection(view.id, selection);
}

fn flip_selections(cx: &mut Context) {
    let (view, doc) = current!(cx.editor);

    let selection = doc
        .selection(view.id)
        .clone()
        .transform(|range| range.flip());
    doc.set_selection(view.id, selection);
}

fn ensure_selections_forward(cx: &mut Context) {
    let (view, doc) = current!(cx.editor);

    let selection = doc
        .selection(view.id)
        .clone()
        .transform(|r| r.with_direction(Direction::Forward));

    doc.set_selection(view.id, selection);
}

fn enter_insert_mode(cx: &mut Context) {
    cx.editor.mode = Mode::Insert;
}

// inserts at the start of each selection
fn insert_mode(cx: &mut Context) {
    enter_insert_mode(cx);
    let (view, doc) = current!(cx.editor);

    log::trace!(
        "entering insert mode with sel: {:?}, text: {:?}",
        doc.selection(view.id),
        doc.text().to_string()
    );

    let selection = doc
        .selection(view.id)
        .clone()
        .transform(|range| Range::new(range.to(), range.from()));

    doc.set_selection(view.id, selection);
}

// inserts at the end of each selection
fn append_mode(cx: &mut Context) {
    enter_insert_mode(cx);
    let (view, doc) = current!(cx.editor);
    doc.restore_cursor = true;
    let text = doc.text().slice(..);

    // Make sure there's room at the end of the document if the last
    // selection butts up against it.
    let end = text.len_chars();
    let last_range = doc
        .selection(view.id)
        .iter()
        .last()
        .expect("selection should always have at least one range");
    if !last_range.is_empty() && last_range.to() == end {
        let transaction = Transaction::change(
            doc.text(),
            [(end, end, Some(doc.line_ending.as_str().into()))].into_iter(),
        );
        doc.apply(&transaction, view.id);
    }

    let selection = doc.selection(view.id).clone().transform(|range| {
        Range::new(
            range.from(),
            graphemes::next_grapheme_boundary(doc.text().slice(..), range.to()),
        )
    });
    doc.set_selection(view.id, selection);
}

pub fn copilot_picker(cx: &mut Context) {
    use helix_view::document::CopilotState;
    use ui::copilot_picker::CopilotCompletionPicker;

    let (view, doc) = current!(cx.editor);

    let state = doc.copilot_state.lock();
    let copilot_state = match state.as_ref() {
        None => return,
        Some(copilot_state) => (*copilot_state).clone(),
    };
    drop(state);
    let CopilotState {
        response,
        doc_at_req,
        offset_encoding,
    } = copilot_state;

    if doc.text() != &doc_at_req {
        return;
    }

    let transactions = helix_lsp::util::generate_transactions_from_copilot_response(
        doc.text(),
        response,
        offset_encoding,
    );

    match CopilotCompletionPicker::new(doc.text().clone(), transactions) {
        None => return,
        Some((picker, first_completion)) => {
            doc.apply(&first_completion, view.id);
            cx.push_layer(Box::new(picker));
        }
    }
}

fn file_picker(cx: &mut Context) {
    let root = find_workspace().0;
    if !root.exists() {
        cx.editor.set_error("Workspace directory does not exist");
        return;
    }
    let picker = ui::file_picker(cx.editor, root);
    cx.push_layer(Box::new(overlaid(picker)));
}

fn file_picker_in_current_buffer_directory(cx: &mut Context) {
    let doc_dir = doc!(cx.editor)
        .path()
        .and_then(|path| path.parent().map(|path| path.to_path_buf()));

    let path = match doc_dir {
        Some(path) => path,
        None => {
            cx.editor.set_error("current buffer has no path or parent");
            return;
        }
    };

    let picker = ui::file_picker(cx.editor, path);
    cx.push_layer(Box::new(overlaid(picker)));
}

fn file_picker_in_current_directory(cx: &mut Context) {
    let cwd = helix_stdx::env::current_working_dir();
    if !cwd.exists() {
        cx.editor
            .set_error("Current working directory does not exist");
        return;
    }
    let picker = ui::file_picker(cx.editor, cwd);
    cx.push_layer(Box::new(overlaid(picker)));
}

<<<<<<< HEAD
fn open_or_focus_explorer(cx: &mut Context) {
    cx.callback = vec![Box::new(
        |compositor: &mut Compositor, cx: &mut compositor::Context| {
            if let Some(editor) = compositor.find::<ui::EditorView>() {
                match editor.explorer.as_mut() {
                    Some(explore) => explore.focus(),
                    None => match ui::Explorer::new(cx) {
                        Ok(explore) => editor.explorer = Some(explore),
                        Err(err) => cx.editor.set_error(format!("{}", err)),
                    },
                }
            }
        },
    )];
}

fn reveal_file(cx: &mut Context, path: Option<PathBuf>) {
    cx.callback = vec![Box::new(
        |compositor: &mut Compositor, cx: &mut compositor::Context| {
            if let Some(editor) = compositor.find::<ui::EditorView>() {
                (|| match editor.explorer.as_mut() {
                    Some(explorer) => match path {
                        Some(path) => explorer.reveal_file(path),
                        None => explorer.reveal_current_file(cx),
                    },
                    None => {
                        editor.explorer = Some(ui::Explorer::new(cx)?);
                        if let Some(explorer) = editor.explorer.as_mut() {
                            explorer.reveal_current_file(cx)?;
                        }
                        Ok(())
                    }
                })()
                .unwrap_or_else(|err| cx.editor.set_error(err.to_string()))
            }
        },
    )];
}

fn reveal_current_file(cx: &mut Context) {
    reveal_file(cx, None)
=======
fn file_explorer(cx: &mut Context) {
    let root = find_workspace().0;
    if !root.exists() {
        cx.editor.set_error("Workspace directory does not exist");
        return;
    }

    if let Ok(picker) = ui::file_explorer(root, cx.editor) {
        cx.push_layer(Box::new(overlaid(picker)));
    }
}

fn file_explorer_in_current_buffer_directory(cx: &mut Context) {
    let doc_dir = doc!(cx.editor)
        .path()
        .and_then(|path| path.parent().map(|path| path.to_path_buf()));

    let path = match doc_dir {
        Some(path) => path,
        None => {
            let cwd = helix_stdx::env::current_working_dir();
            if !cwd.exists() {
                cx.editor.set_error(
                    "Current buffer has no parent and current working directory does not exist",
                );
                return;
            }
            cx.editor.set_error(
                "Current buffer has no parent, opening file explorer in current working directory",
            );
            cwd
        }
    };

    if let Ok(picker) = ui::file_explorer(path, cx.editor) {
        cx.push_layer(Box::new(overlaid(picker)));
    }
}

fn file_explorer_in_current_directory(cx: &mut Context) {
    let cwd = helix_stdx::env::current_working_dir();
    if !cwd.exists() {
        cx.editor
            .set_error("Current working directory does not exist");
        return;
    }

    if let Ok(picker) = ui::file_explorer(cwd, cx.editor) {
        cx.push_layer(Box::new(overlaid(picker)));
    }
>>>>>>> 27ca9d2c
}

fn buffer_picker(cx: &mut Context) {
    let current = view!(cx.editor).doc;

    struct BufferMeta {
        id: DocumentId,
        path: Option<PathBuf>,
        is_modified: bool,
        is_current: bool,
        focused_at: std::time::Instant,
    }

    let new_meta = |doc: &Document| BufferMeta {
        id: doc.id(),
        path: doc.path().cloned(),
        is_modified: doc.is_modified(),
        is_current: doc.id() == current,
        focused_at: doc.focused_at,
    };

    let mut items = cx
        .editor
        .documents
        .values()
        .map(new_meta)
        .collect::<Vec<BufferMeta>>();

    // mru
    items.sort_unstable_by_key(|item| std::cmp::Reverse(item.focused_at));

    let columns = [
        PickerColumn::new("id", |meta: &BufferMeta, _| meta.id.to_string().into()),
        PickerColumn::new("flags", |meta: &BufferMeta, _| {
            let mut flags = String::new();
            if meta.is_modified {
                flags.push('+');
            }
            if meta.is_current {
                flags.push('*');
            }
            flags.into()
        }),
        PickerColumn::new("path", |meta: &BufferMeta, _| {
            let path = meta
                .path
                .as_deref()
                .map(helix_stdx::path::get_relative_path);
            path.as_deref()
                .and_then(Path::to_str)
                .unwrap_or(SCRATCH_BUFFER_NAME)
                .to_string()
                .into()
        }),
    ];
    let picker = Picker::new(columns, 2, items, (), |cx, meta, action| {
        cx.editor.switch(meta.id, action);
    })
    .with_preview(|editor, meta| {
        let doc = &editor.documents.get(&meta.id)?;
        let lines = doc.selections().values().next().map(|selection| {
            let cursor_line = selection.primary().cursor_line(doc.text().slice(..));
            (cursor_line, cursor_line)
        });
        Some((meta.id.into(), lines))
    });
    cx.push_layer(Box::new(overlaid(picker)));
}

fn jumplist_picker(cx: &mut Context) {
    struct JumpMeta {
        id: DocumentId,
        path: Option<PathBuf>,
        selection: Selection,
        text: String,
        is_current: bool,
    }

    for (view, _) in cx.editor.tree.views_mut() {
        for doc_id in view.jumps.iter().map(|e| e.0).collect::<Vec<_>>().iter() {
            let doc = doc_mut!(cx.editor, doc_id);
            view.sync_changes(doc);
        }
    }

    let new_meta = |view: &View, doc_id: DocumentId, selection: Selection| {
        let doc = &cx.editor.documents.get(&doc_id);
        let text = doc.map_or("".into(), |d| {
            selection
                .fragments(d.text().slice(..))
                .map(Cow::into_owned)
                .collect::<Vec<_>>()
                .join(" ")
        });

        JumpMeta {
            id: doc_id,
            path: doc.and_then(|d| d.path().cloned()),
            selection,
            text,
            is_current: view.doc == doc_id,
        }
    };

    let columns = [
        ui::PickerColumn::new("id", |item: &JumpMeta, _| item.id.to_string().into()),
        ui::PickerColumn::new("path", |item: &JumpMeta, _| {
            let path = item
                .path
                .as_deref()
                .map(helix_stdx::path::get_relative_path);
            path.as_deref()
                .and_then(Path::to_str)
                .unwrap_or(SCRATCH_BUFFER_NAME)
                .to_string()
                .into()
        }),
        ui::PickerColumn::new("flags", |item: &JumpMeta, _| {
            let mut flags = Vec::new();
            if item.is_current {
                flags.push("*");
            }

            if flags.is_empty() {
                "".into()
            } else {
                format!(" ({})", flags.join("")).into()
            }
        }),
        ui::PickerColumn::new("contents", |item: &JumpMeta, _| item.text.as_str().into()),
    ];

    let picker = Picker::new(
        columns,
        1, // path
        cx.editor.tree.views().flat_map(|(view, _)| {
            view.jumps
                .iter()
                .rev()
                .map(|(doc_id, selection)| new_meta(view, *doc_id, selection.clone()))
        }),
        (),
        |cx, meta, action| {
            cx.editor.switch(meta.id, action);
            let config = cx.editor.config();
            let (view, doc) = (view_mut!(cx.editor), doc_mut!(cx.editor, &meta.id));
            doc.set_selection(view.id, meta.selection.clone());
            if action.align_view(view, doc.id()) {
                view.ensure_cursor_in_view_center(doc, config.scrolloff);
            }
        },
    )
    .with_preview(|editor, meta| {
        let doc = &editor.documents.get(&meta.id)?;
        let line = meta.selection.primary().cursor_line(doc.text().slice(..));
        Some((meta.id.into(), Some((line, line))))
    });
    cx.push_layer(Box::new(overlaid(picker)));
}

fn changed_file_picker(cx: &mut Context) {
    pub struct FileChangeData {
        cwd: PathBuf,
        style_untracked: Style,
        style_modified: Style,
        style_conflict: Style,
        style_deleted: Style,
        style_renamed: Style,
    }

    let cwd = helix_stdx::env::current_working_dir();
    if !cwd.exists() {
        cx.editor
            .set_error("Current working directory does not exist");
        return;
    }

    let added = cx.editor.theme.get("diff.plus");
    let modified = cx.editor.theme.get("diff.delta");
    let conflict = cx.editor.theme.get("diff.delta.conflict");
    let deleted = cx.editor.theme.get("diff.minus");
    let renamed = cx.editor.theme.get("diff.delta.moved");

    let columns = [
        PickerColumn::new("change", |change: &FileChange, data: &FileChangeData| {
            match change {
                FileChange::Untracked { .. } => Span::styled("+ untracked", data.style_untracked),
                FileChange::Modified { .. } => Span::styled("~ modified", data.style_modified),
                FileChange::Conflict { .. } => Span::styled("x conflict", data.style_conflict),
                FileChange::Deleted { .. } => Span::styled("- deleted", data.style_deleted),
                FileChange::Renamed { .. } => Span::styled("> renamed", data.style_renamed),
            }
            .into()
        }),
        PickerColumn::new("path", |change: &FileChange, data: &FileChangeData| {
            let display_path = |path: &PathBuf| {
                path.strip_prefix(&data.cwd)
                    .unwrap_or(path)
                    .display()
                    .to_string()
            };
            match change {
                FileChange::Untracked { path } => display_path(path),
                FileChange::Modified { path } => display_path(path),
                FileChange::Conflict { path } => display_path(path),
                FileChange::Deleted { path } => display_path(path),
                FileChange::Renamed { from_path, to_path } => {
                    format!("{} -> {}", display_path(from_path), display_path(to_path))
                }
            }
            .into()
        }),
    ];

    let picker = Picker::new(
        columns,
        1, // path
        [],
        FileChangeData {
            cwd: cwd.clone(),
            style_untracked: added,
            style_modified: modified,
            style_conflict: conflict,
            style_deleted: deleted,
            style_renamed: renamed,
        },
        |cx, meta: &FileChange, action| {
            let path_to_open = meta.path();
            if let Err(e) = cx.editor.open(path_to_open, action) {
                let err = if let Some(err) = e.source() {
                    format!("{}", err)
                } else {
                    format!("unable to open \"{}\"", path_to_open.display())
                };
                cx.editor.set_error(err);
            }
        },
    )
    .with_preview(|_editor, meta| Some((meta.path().into(), None)));
    let injector = picker.injector();

    cx.editor
        .diff_providers
        .clone()
        .for_each_changed_file(cwd, move |change| match change {
            Ok(change) => injector.push(change).is_ok(),
            Err(err) => {
                status::report_blocking(err);
                true
            }
        });
    cx.push_layer(Box::new(overlaid(picker)));
}

pub fn command_palette(cx: &mut Context) {
    let register = cx.register;
    let count = cx.count;

    cx.callback.push(Box::new(
        move |compositor: &mut Compositor, cx: &mut compositor::Context| {
            let keymap = compositor.find::<ui::EditorView>().unwrap().keymaps.map()
                [&cx.editor.mode]
                .reverse_map();

            let commands = MappableCommand::STATIC_COMMAND_LIST.iter().cloned().chain(
                typed::TYPABLE_COMMAND_LIST
                    .iter()
                    .map(|cmd| MappableCommand::Typable {
                        name: cmd.name.to_owned(),
                        args: String::new(),
                        doc: cmd.doc.to_owned(),
                    }),
            );

            let columns = [
                ui::PickerColumn::new("name", |item, _| match item {
                    MappableCommand::Typable { name, .. } => format!(":{name}").into(),
                    MappableCommand::Static { name, .. } => (*name).into(),
                    MappableCommand::Macro { .. } => {
                        unreachable!("macros aren't included in the command palette")
                    }
                }),
                ui::PickerColumn::new(
                    "bindings",
                    |item: &MappableCommand, keymap: &crate::keymap::ReverseKeymap| {
                        keymap
                            .get(item.name())
                            .map(|bindings| {
                                bindings.iter().fold(String::new(), |mut acc, bind| {
                                    if !acc.is_empty() {
                                        acc.push(' ');
                                    }
                                    for key in bind {
                                        acc.push_str(&key.key_sequence_format());
                                    }
                                    acc
                                })
                            })
                            .unwrap_or_default()
                            .into()
                    },
                ),
                ui::PickerColumn::new("doc", |item: &MappableCommand, _| item.doc().into()),
            ];

            let picker = Picker::new(columns, 0, commands, keymap, move |cx, command, _action| {
                let mut ctx = Context {
                    register,
                    count,
                    editor: cx.editor,
                    callback: Vec::new(),
                    on_next_key_callback: None,
                    jobs: cx.jobs,
                };
                let focus = view!(ctx.editor).id;

                command.execute(&mut ctx);

                if ctx.editor.tree.contains(focus) {
                    let config = ctx.editor.config();
                    let mode = ctx.editor.mode();
                    let view = view_mut!(ctx.editor, focus);
                    let doc = doc_mut!(ctx.editor, &view.doc);

                    view.ensure_cursor_in_view(doc, config.scrolloff);

                    if mode != Mode::Insert {
                        doc.append_changes_to_history(view);
                    }
                }
            });
            compositor.push(Box::new(overlaid(picker)));
        },
    ));
}

fn last_picker(cx: &mut Context) {
    // TODO: last picker does not seem to work well with buffer_picker
    cx.callback.push(Box::new(|compositor, cx| {
        if let Some(picker) = compositor.last_picker.take() {
            compositor.push(picker);
        } else {
            cx.editor.set_error("no last picker")
        }
    }));
}

/// Fallback position to use for [`insert_with_indent`].
enum IndentFallbackPos {
    LineStart,
    LineEnd,
}

// `I` inserts at the first nonwhitespace character of each line with a selection.
// If the line is empty, automatically indent.
fn insert_at_line_start(cx: &mut Context) {
    insert_with_indent(cx, IndentFallbackPos::LineStart);
}

// `A` inserts at the end of each line with a selection.
// If the line is empty, automatically indent.
fn insert_at_line_end(cx: &mut Context) {
    insert_with_indent(cx, IndentFallbackPos::LineEnd);
}

// Enter insert mode and auto-indent the current line if it is empty.
// If the line is not empty, move the cursor to the specified fallback position.
fn insert_with_indent(cx: &mut Context, cursor_fallback: IndentFallbackPos) {
    enter_insert_mode(cx);

    let (view, doc) = current!(cx.editor);

    let text = doc.text().slice(..);
    let contents = doc.text();
    let selection = doc.selection(view.id);

    let language_config = doc.language_config();
    let syntax = doc.syntax();
    let tab_width = doc.tab_width();

    let mut ranges = SmallVec::with_capacity(selection.len());
    let mut offs = 0;

    let mut transaction = Transaction::change_by_selection(contents, selection, |range| {
        let cursor_line = range.cursor_line(text);
        let cursor_line_start = text.line_to_char(cursor_line);

        if line_end_char_index(&text, cursor_line) == cursor_line_start {
            // line is empty => auto indent
            let line_end_index = cursor_line_start;

            let indent = indent::indent_for_newline(
                language_config,
                syntax,
                &doc.config.load().indent_heuristic,
                &doc.indent_style,
                tab_width,
                text,
                cursor_line,
                line_end_index,
                cursor_line,
            );

            // calculate new selection ranges
            let pos = offs + cursor_line_start;
            let indent_width = indent.chars().count();
            ranges.push(Range::point(pos + indent_width));
            offs += indent_width;

            (line_end_index, line_end_index, Some(indent.into()))
        } else {
            // move cursor to the fallback position
            let pos = match cursor_fallback {
                IndentFallbackPos::LineStart => text
                    .line(cursor_line)
                    .first_non_whitespace_char()
                    .map(|ws_offset| ws_offset + cursor_line_start)
                    .unwrap_or(cursor_line_start),
                IndentFallbackPos::LineEnd => line_end_char_index(&text, cursor_line),
            };

            ranges.push(range.put_cursor(text, pos + offs, cx.editor.mode == Mode::Select));

            (cursor_line_start, cursor_line_start, None)
        }
    });

    transaction = transaction.with_selection(Selection::new(ranges, selection.primary_index()));
    doc.apply(&transaction, view.id);
}

// Creates an LspCallback that waits for formatting changes to be computed. When they're done,
// it applies them, but only if the doc hasn't changed.
//
// TODO: provide some way to cancel this, probably as part of a more general job cancellation
// scheme
async fn make_format_callback(
    doc_id: DocumentId,
    doc_version: i32,
    view_id: ViewId,
    format: impl Future<Output = Result<Transaction, FormatterError>> + Send + 'static,
    write: Option<(Option<PathBuf>, bool)>,
) -> anyhow::Result<job::Callback> {
    let format = format.await;

    let call: job::Callback = Callback::Editor(Box::new(move |editor| {
        if !editor.documents.contains_key(&doc_id) || !editor.tree.contains(view_id) {
            return;
        }

        let scrolloff = editor.config().scrolloff;
        let doc = doc_mut!(editor, &doc_id);
        let view = view_mut!(editor, view_id);

        match format {
            Ok(format) => {
                if doc.version() == doc_version {
                    doc.apply(&format, view.id);
                    doc.append_changes_to_history(view);
                    doc.detect_indent_and_line_ending();
                    view.ensure_cursor_in_view(doc, scrolloff);
                } else {
                    log::info!("discarded formatting changes because the document changed");
                }
            }
            Err(err) => {
                if write.is_none() {
                    editor.set_error(err.to_string());
                    return;
                }
                log::info!("failed to format '{}': {err}", doc.display_name());
            }
        }

        if let Some((path, force)) = write {
            let id = doc.id();
            if let Err(err) = editor.save(id, path, force) {
                editor.set_error(format!("Error saving: {}", err));
            }
        }
    }));

    Ok(call)
}

#[derive(PartialEq, Eq)]
pub enum Open {
    Below,
    Above,
}

#[derive(PartialEq)]
pub enum CommentContinuation {
    Enabled,
    Disabled,
}

fn open(cx: &mut Context, open: Open, comment_continuation: CommentContinuation) {
    let count = cx.count();
    enter_insert_mode(cx);
    let config = cx.editor.config();
    let (view, doc) = current!(cx.editor);

    let text = doc.text().slice(..);
    let contents = doc.text();
    let selection = doc.selection(view.id);
    let mut offs = 0;

    let mut ranges = SmallVec::with_capacity(selection.len());

    let continue_comment_tokens =
        if comment_continuation == CommentContinuation::Enabled && config.continue_comments {
            doc.language_config()
                .and_then(|config| config.comment_tokens.as_ref())
        } else {
            None
        };

    let mut transaction = Transaction::change_by_selection(contents, selection, |range| {
        // the line number, where the cursor is currently
        let curr_line_num = text.char_to_line(match open {
            Open::Below => graphemes::prev_grapheme_boundary(text, range.to()),
            Open::Above => range.from(),
        });

        // the next line number, where the cursor will be, after finishing the transaction
        let next_new_line_num = match open {
            Open::Below => curr_line_num + 1,
            Open::Above => curr_line_num,
        };

        let above_next_new_line_num = next_new_line_num.saturating_sub(1);

        let continue_comment_token = continue_comment_tokens
            .and_then(|tokens| comment::get_comment_token(text, tokens, curr_line_num));

        // Index to insert newlines after, as well as the char width
        // to use to compensate for those inserted newlines.
        let (above_next_line_end_index, above_next_line_end_width) = if next_new_line_num == 0 {
            (0, 0)
        } else {
            (
                line_end_char_index(&text, above_next_new_line_num),
                doc.line_ending.len_chars(),
            )
        };

        let line = text.line(curr_line_num);
        let indent = match line.first_non_whitespace_char() {
            Some(pos) if continue_comment_token.is_some() => line.slice(..pos).to_string(),
            _ => indent::indent_for_newline(
                doc.language_config(),
                doc.syntax(),
                &config.indent_heuristic,
                &doc.indent_style,
                doc.tab_width(),
                text,
                above_next_new_line_num,
                above_next_line_end_index,
                curr_line_num,
            ),
        };

        let indent_len = indent.len();
        let mut text = String::with_capacity(1 + indent_len);

        if open == Open::Above && next_new_line_num == 0 {
            text.push_str(&indent);
            if let Some(token) = continue_comment_token {
                text.push_str(token);
                text.push(' ');
            }
            text.push_str(doc.line_ending.as_str());
        } else {
            text.push_str(doc.line_ending.as_str());
            text.push_str(&indent);

            if let Some(token) = continue_comment_token {
                text.push_str(token);
                text.push(' ');
            }
        }

        let text = text.repeat(count);

        // calculate new selection ranges
        let pos = offs + above_next_line_end_index + above_next_line_end_width;
        let comment_len = continue_comment_token
            .map(|token| token.len() + 1) // `+ 1` for the extra space added
            .unwrap_or_default();
        for i in 0..count {
            // pos                    -> beginning of reference line,
            // + (i * (1+indent_len + comment_len)) -> beginning of i'th line from pos (possibly including comment token)
            // + indent_len + comment_len ->        -> indent for i'th line
            ranges.push(Range::point(
                pos + (i * (1 + indent_len + comment_len)) + indent_len + comment_len,
            ));
        }

        // update the offset for the next range
        offs += text.chars().count();

        (
            above_next_line_end_index,
            above_next_line_end_index,
            Some(text.into()),
        )
    });

    transaction = transaction.with_selection(Selection::new(ranges, selection.primary_index()));

    doc.apply(&transaction, view.id);
}

// o inserts a new line after each line with a selection
fn open_below(cx: &mut Context) {
    open(cx, Open::Below, CommentContinuation::Enabled)
}

// O inserts a new line before each line with a selection
fn open_above(cx: &mut Context) {
    open(cx, Open::Above, CommentContinuation::Enabled)
}

fn normal_mode(cx: &mut Context) {
    cx.editor.enter_normal_mode();
}

// Store a jump on the jumplist.
fn push_jump(view: &mut View, doc: &Document) {
    let jump = (doc.id(), doc.selection(view.id).clone());
    view.jumps.push(jump);
}

fn goto_line(cx: &mut Context) {
    if cx.count.is_some() {
        let (view, doc) = current!(cx.editor);
        push_jump(view, doc);

        goto_line_without_jumplist(cx.editor, cx.count);
    }
}

fn goto_line_without_jumplist(editor: &mut Editor, count: Option<NonZeroUsize>) {
    if let Some(count) = count {
        let (view, doc) = current!(editor);
        let text = doc.text().slice(..);
        let max_line = if text.line(text.len_lines() - 1).len_chars() == 0 {
            // If the last line is blank, don't jump to it.
            text.len_lines().saturating_sub(2)
        } else {
            text.len_lines() - 1
        };
        let line_idx = std::cmp::min(count.get() - 1, max_line);
        let pos = text.line_to_char(line_idx);
        let selection = doc
            .selection(view.id)
            .clone()
            .transform(|range| range.put_cursor(text, pos, editor.mode == Mode::Select));

        doc.set_selection(view.id, selection);
    }
}

fn goto_last_line(cx: &mut Context) {
    let (view, doc) = current!(cx.editor);
    let text = doc.text().slice(..);
    let line_idx = if text.line(text.len_lines() - 1).len_chars() == 0 {
        // If the last line is blank, don't jump to it.
        text.len_lines().saturating_sub(2)
    } else {
        text.len_lines() - 1
    };
    let pos = text.line_to_char(line_idx);
    let selection = doc
        .selection(view.id)
        .clone()
        .transform(|range| range.put_cursor(text, pos, cx.editor.mode == Mode::Select));

    push_jump(view, doc);
    doc.set_selection(view.id, selection);
}

fn goto_last_accessed_file(cx: &mut Context) {
    let view = view_mut!(cx.editor);
    if let Some(alt) = view.docs_access_history.pop() {
        cx.editor.switch(alt, Action::Replace);
    } else {
        cx.editor.set_error("no last accessed buffer")
    }
}

fn goto_last_modification(cx: &mut Context) {
    let (view, doc) = current!(cx.editor);
    let pos = doc.history.get_mut().last_edit_pos();
    let text = doc.text().slice(..);
    if let Some(pos) = pos {
        let selection = doc
            .selection(view.id)
            .clone()
            .transform(|range| range.put_cursor(text, pos, cx.editor.mode == Mode::Select));
        doc.set_selection(view.id, selection);
    }
}

fn goto_last_modified_file(cx: &mut Context) {
    let view = view!(cx.editor);
    let alternate_file = view
        .last_modified_docs
        .into_iter()
        .flatten()
        .find(|&id| id != view.doc);
    if let Some(alt) = alternate_file {
        cx.editor.switch(alt, Action::Replace);
    } else {
        cx.editor.set_error("no last modified buffer")
    }
}

fn select_mode(cx: &mut Context) {
    let (view, doc) = current!(cx.editor);
    let text = doc.text().slice(..);

    // Make sure end-of-document selections are also 1-width.
    // (With the exception of being in an empty document, of course.)
    let selection = doc.selection(view.id).clone().transform(|range| {
        if range.is_empty() && range.head == text.len_chars() {
            Range::new(
                graphemes::prev_grapheme_boundary(text, range.anchor),
                range.head,
            )
        } else {
            range
        }
    });
    doc.set_selection(view.id, selection);

    cx.editor.mode = Mode::Select;
}

fn exit_select_mode(cx: &mut Context) {
    if cx.editor.mode == Mode::Select {
        cx.editor.mode = Mode::Normal;
    }
}

fn goto_first_diag(cx: &mut Context) {
    let (view, doc) = current!(cx.editor);
    let selection = match doc.diagnostics().first() {
        Some(diag) => Selection::single(diag.range.start, diag.range.end),
        None => return,
    };
    doc.set_selection(view.id, selection);
    view.diagnostics_handler
        .immediately_show_diagnostic(doc, view.id);
}

fn goto_last_diag(cx: &mut Context) {
    let (view, doc) = current!(cx.editor);
    let selection = match doc.diagnostics().last() {
        Some(diag) => Selection::single(diag.range.start, diag.range.end),
        None => return,
    };
    doc.set_selection(view.id, selection);
    view.diagnostics_handler
        .immediately_show_diagnostic(doc, view.id);
}

fn goto_next_diag(cx: &mut Context) {
    let motion = move |editor: &mut Editor| {
        let (view, doc) = current!(editor);

        let cursor_pos = doc
            .selection(view.id)
            .primary()
            .cursor(doc.text().slice(..));

        let diag = doc
            .diagnostics()
            .iter()
            .find(|diag| diag.range.start > cursor_pos);

        let selection = match diag {
            Some(diag) => Selection::single(diag.range.start, diag.range.end),
            None => return,
        };
        doc.set_selection(view.id, selection);
        view.diagnostics_handler
            .immediately_show_diagnostic(doc, view.id);
    };

    cx.editor.apply_motion(motion);
}

fn goto_prev_diag(cx: &mut Context) {
    let motion = move |editor: &mut Editor| {
        let (view, doc) = current!(editor);

        let cursor_pos = doc
            .selection(view.id)
            .primary()
            .cursor(doc.text().slice(..));

        let diag = doc
            .diagnostics()
            .iter()
            .rev()
            .find(|diag| diag.range.start < cursor_pos);

        let selection = match diag {
            // NOTE: the selection is reversed because we're jumping to the
            // previous diagnostic.
            Some(diag) => Selection::single(diag.range.end, diag.range.start),
            None => return,
        };
        doc.set_selection(view.id, selection);
        view.diagnostics_handler
            .immediately_show_diagnostic(doc, view.id);
    };
    cx.editor.apply_motion(motion)
}

fn goto_first_change(cx: &mut Context) {
    goto_first_change_impl(cx, false);
}

fn goto_last_change(cx: &mut Context) {
    goto_first_change_impl(cx, true);
}

fn goto_first_change_impl(cx: &mut Context, reverse: bool) {
    let editor = &mut cx.editor;
    let (view, doc) = current!(editor);
    if let Some(handle) = doc.diff_handle() {
        let hunk = {
            let diff = handle.load();
            let idx = if reverse {
                diff.len().saturating_sub(1)
            } else {
                0
            };
            diff.nth_hunk(idx)
        };
        if hunk != Hunk::NONE {
            let range = hunk_range(hunk, doc.text().slice(..));
            doc.set_selection(view.id, Selection::single(range.anchor, range.head));
        }
    }
}

fn goto_next_change(cx: &mut Context) {
    goto_next_change_impl(cx, Direction::Forward)
}

fn goto_prev_change(cx: &mut Context) {
    goto_next_change_impl(cx, Direction::Backward)
}

fn goto_next_change_impl(cx: &mut Context, direction: Direction) {
    let count = cx.count() as u32 - 1;
    let motion = move |editor: &mut Editor| {
        let (view, doc) = current!(editor);
        let doc_text = doc.text().slice(..);
        let diff_handle = if let Some(diff_handle) = doc.diff_handle() {
            diff_handle
        } else {
            editor.set_status("Diff is not available in current buffer");
            return;
        };

        let selection = doc.selection(view.id).clone().transform(|range| {
            let cursor_line = range.cursor_line(doc_text) as u32;

            let diff = diff_handle.load();
            let hunk_idx = match direction {
                Direction::Forward => diff
                    .next_hunk(cursor_line)
                    .map(|idx| (idx + count).min(diff.len() - 1)),
                Direction::Backward => diff
                    .prev_hunk(cursor_line)
                    .map(|idx| idx.saturating_sub(count)),
            };
            let Some(hunk_idx) = hunk_idx else {
                return range;
            };
            let hunk = diff.nth_hunk(hunk_idx);
            let new_range = hunk_range(hunk, doc_text);
            if editor.mode == Mode::Select {
                let head = if new_range.head < range.anchor {
                    new_range.anchor
                } else {
                    new_range.head
                };

                Range::new(range.anchor, head)
            } else {
                new_range.with_direction(direction)
            }
        });

        doc.set_selection(view.id, selection)
    };
    cx.editor.apply_motion(motion);
}

/// Returns the [Range] for a [Hunk] in the given text.
/// Additions and modifications cover the added and modified ranges.
/// Deletions are represented as the point at the start of the deletion hunk.
fn hunk_range(hunk: Hunk, text: RopeSlice) -> Range {
    let anchor = text.line_to_char(hunk.after.start as usize);
    let head = if hunk.after.is_empty() {
        anchor + 1
    } else {
        text.line_to_char(hunk.after.end as usize)
    };

    Range::new(anchor, head)
}

pub mod insert {
    use crate::events::PostInsertChar;

    use super::*;
    pub type Hook = fn(&Rope, &Selection, char) -> Option<Transaction>;

    /// Exclude the cursor in range.
    fn exclude_cursor(text: RopeSlice, range: Range, cursor: Range) -> Range {
        if range.to() == cursor.to() && text.len_chars() != cursor.to() {
            Range::new(
                range.from(),
                graphemes::prev_grapheme_boundary(text, cursor.to()),
            )
        } else {
            range
        }
    }

    // The default insert hook: simply insert the character
    #[allow(clippy::unnecessary_wraps)] // need to use Option<> because of the Hook signature
    fn insert(doc: &Rope, selection: &Selection, ch: char) -> Option<Transaction> {
        let cursors = selection.clone().cursors(doc.slice(..));
        let mut t = Tendril::new();
        t.push(ch);
        let transaction = Transaction::insert(doc, &cursors, t);
        Some(transaction)
    }

    use helix_core::auto_pairs;
    use helix_view::editor::SmartTabConfig;

    pub fn insert_char(cx: &mut Context, c: char) {
        let (view, doc) = current_ref!(cx.editor);
        let text = doc.text();
        let selection = doc.selection(view.id);
        let auto_pairs = doc.auto_pairs(cx.editor);

        let transaction = auto_pairs
            .as_ref()
            .and_then(|ap| auto_pairs::hook(text, selection, c, ap))
            .or_else(|| insert(text, selection, c));

        let (view, doc) = current!(cx.editor);
        if let Some(t) = transaction {
            doc.apply(&t, view.id);
        }

        helix_event::dispatch(PostInsertChar { c, cx });
    }

    pub fn smart_tab(cx: &mut Context) {
        let (view, doc) = current_ref!(cx.editor);
        let view_id = view.id;

        if matches!(
            cx.editor.config().smart_tab,
            Some(SmartTabConfig { enable: true, .. })
        ) {
            let cursors_after_whitespace = doc.selection(view_id).ranges().iter().all(|range| {
                let cursor = range.cursor(doc.text().slice(..));
                let current_line_num = doc.text().char_to_line(cursor);
                let current_line_start = doc.text().line_to_char(current_line_num);
                let left = doc.text().slice(current_line_start..cursor);
                left.chars().all(|c| c.is_whitespace())
            });

            if !cursors_after_whitespace {
                if doc.active_snippet.is_some() {
                    goto_next_tabstop(cx);
                } else {
                    move_parent_node_end(cx);
                }
                return;
            }
        }

        insert_tab(cx);
    }

    pub fn insert_tab(cx: &mut Context) {
        let (view, doc) = current!(cx.editor);
        // TODO: round out to nearest indentation level (for example a line with 3 spaces should
        // indent by one to reach 4 spaces).

        let indent = Tendril::from(doc.indent_style.as_str());
        let transaction = Transaction::insert(
            doc.text(),
            &doc.selection(view.id).clone().cursors(doc.text().slice(..)),
            indent,
        );
        doc.apply(&transaction, view.id);
    }

    pub fn insert_newline(cx: &mut Context) {
        let config = cx.editor.config();
        let (view, doc) = current_ref!(cx.editor);
        let text = doc.text().slice(..);
        let line_ending = doc.line_ending.as_str();

        let contents = doc.text();
        let selection = doc.selection(view.id);
        let mut ranges = SmallVec::with_capacity(selection.len());

        // TODO: this is annoying, but we need to do it to properly calculate pos after edits
        let mut global_offs = 0;
        let mut new_text = String::new();

        let continue_comment_tokens = if config.continue_comments {
            doc.language_config()
                .and_then(|config| config.comment_tokens.as_ref())
        } else {
            None
        };

        let mut transaction = Transaction::change_by_selection(contents, selection, |range| {
            // Tracks the number of trailing whitespace characters deleted by this selection.
            let mut chars_deleted = 0;
            let pos = range.cursor(text);

            let prev = if pos == 0 {
                ' '
            } else {
                contents.char(pos - 1)
            };
            let curr = contents.get_char(pos).unwrap_or(' ');

            let current_line = text.char_to_line(pos);
            let line_start = text.line_to_char(current_line);

            let continue_comment_token = continue_comment_tokens
                .and_then(|tokens| comment::get_comment_token(text, tokens, current_line));

            let (from, to, local_offs) = if let Some(idx) =
                text.slice(line_start..pos).last_non_whitespace_char()
            {
                let first_trailing_whitespace_char = (line_start + idx + 1).min(pos);
                let line = text.line(current_line);

                let indent = match line.first_non_whitespace_char() {
                    Some(pos) if continue_comment_token.is_some() => line.slice(..pos).to_string(),
                    _ => indent::indent_for_newline(
                        doc.language_config(),
                        doc.syntax(),
                        &config.indent_heuristic,
                        &doc.indent_style,
                        doc.tab_width(),
                        text,
                        current_line,
                        pos,
                        current_line,
                    ),
                };

                // If we are between pairs (such as brackets), we want to
                // insert an additional line which is indented one level
                // more and place the cursor there
                let on_auto_pair = doc
                    .auto_pairs(cx.editor)
                    .and_then(|pairs| pairs.get(prev))
                    .is_some_and(|pair| pair.open == prev && pair.close == curr);

                let local_offs = if let Some(token) = continue_comment_token {
                    new_text.reserve_exact(line_ending.len() + indent.len() + token.len() + 1);
                    new_text.push_str(line_ending);
                    new_text.push_str(&indent);
                    new_text.push_str(token);
                    new_text.push(' ');
                    new_text.chars().count()
                } else if on_auto_pair {
                    // line where the cursor will be
                    let inner_indent = indent.clone() + doc.indent_style.as_str();
                    new_text
                        .reserve_exact(line_ending.len() * 2 + indent.len() + inner_indent.len());
                    new_text.push_str(line_ending);
                    new_text.push_str(&inner_indent);

                    // line where the matching pair will be
                    let local_offs = new_text.chars().count();
                    new_text.push_str(line_ending);
                    new_text.push_str(&indent);

                    local_offs
                } else {
                    new_text.reserve_exact(line_ending.len() + indent.len());
                    new_text.push_str(line_ending);
                    new_text.push_str(&indent);

                    new_text.chars().count()
                };

                // Note that `first_trailing_whitespace_char` is at least `pos` so this unsigned
                // subtraction cannot underflow.
                chars_deleted = pos - first_trailing_whitespace_char;

                (
                    first_trailing_whitespace_char,
                    pos,
                    local_offs as isize - chars_deleted as isize,
                )
            } else {
                // If the current line is all whitespace, insert a line ending at the beginning of
                // the current line. This makes the current line empty and the new line contain the
                // indentation of the old line.
                new_text.push_str(line_ending);

                (line_start, line_start, new_text.chars().count() as isize)
            };

            let new_range = if range.cursor(text) > range.anchor {
                // when appending, extend the range by local_offs
                Range::new(
                    (range.anchor as isize + global_offs) as usize,
                    (range.head as isize + local_offs + global_offs) as usize,
                )
            } else {
                // when inserting, slide the range by local_offs
                Range::new(
                    (range.anchor as isize + local_offs + global_offs) as usize,
                    (range.head as isize + local_offs + global_offs) as usize,
                )
            };

            // TODO: range replace or extend
            // range.replace(|range| range.is_empty(), head); -> fn extend if cond true, new head pos
            // can be used with cx.mode to do replace or extend on most changes
            ranges.push(new_range);
            global_offs += new_text.chars().count() as isize - chars_deleted as isize;
            let tendril = Tendril::from(&new_text);
            new_text.clear();

            (from, to, Some(tendril))
        });

        transaction = transaction.with_selection(Selection::new(ranges, selection.primary_index()));

        let (view, doc) = current!(cx.editor);
        doc.apply(&transaction, view.id);
    }

    pub fn delete_char_backward(cx: &mut Context) {
        let count = cx.count();
        let (view, doc) = current_ref!(cx.editor);
        let text = doc.text().slice(..);
        let tab_width = doc.tab_width();
        let indent_width = doc.indent_width();
        let auto_pairs = doc.auto_pairs(cx.editor);

        let transaction =
            Transaction::delete_by_selection(doc.text(), doc.selection(view.id), |range| {
                let pos = range.cursor(text);
                if pos == 0 {
                    return (pos, pos);
                }
                let line_start_pos = text.line_to_char(range.cursor_line(text));
                // consider to delete by indent level if all characters before `pos` are indent units.
                let fragment = Cow::from(text.slice(line_start_pos..pos));
                if !fragment.is_empty() && fragment.chars().all(|ch| ch == ' ' || ch == '\t') {
                    if text.get_char(pos.saturating_sub(1)) == Some('\t') {
                        // fast path, delete one char
                        (graphemes::nth_prev_grapheme_boundary(text, pos, 1), pos)
                    } else {
                        let width: usize = fragment
                            .chars()
                            .map(|ch| {
                                if ch == '\t' {
                                    tab_width
                                } else {
                                    // it can be none if it still meet control characters other than '\t'
                                    // here just set the width to 1 (or some value better?).
                                    ch.width().unwrap_or(1)
                                }
                            })
                            .sum();
                        let mut drop = width % indent_width; // round down to nearest unit
                        if drop == 0 {
                            drop = indent_width
                        }; // if it's already at a unit, consume a whole unit
                        let mut chars = fragment.chars().rev();
                        let mut start = pos;
                        for _ in 0..drop {
                            // delete up to `drop` spaces
                            match chars.next() {
                                Some(' ') => start -= 1,
                                _ => break,
                            }
                        }
                        (start, pos) // delete!
                    }
                } else {
                    match (
                        text.get_char(pos.saturating_sub(1)),
                        text.get_char(pos),
                        auto_pairs,
                    ) {
                        (Some(_x), Some(_y), Some(ap))
                            if range.is_single_grapheme(text)
                                && ap.get(_x).is_some()
                                && ap.get(_x).unwrap().open == _x
                                && ap.get(_x).unwrap().close == _y =>
                        // delete both autopaired characters
                        {
                            (
                                graphemes::nth_prev_grapheme_boundary(text, pos, count),
                                graphemes::nth_next_grapheme_boundary(text, pos, count),
                            )
                        }
                        _ =>
                        // delete 1 char
                        {
                            (graphemes::nth_prev_grapheme_boundary(text, pos, count), pos)
                        }
                    }
                }
            });
        let (view, doc) = current!(cx.editor);
        doc.apply(&transaction, view.id);
    }

    pub fn delete_char_forward(cx: &mut Context) {
        let count = cx.count();
        delete_by_selection_insert_mode(
            cx,
            |text, range| {
                let pos = range.cursor(text);
                (pos, graphemes::nth_next_grapheme_boundary(text, pos, count))
            },
            Direction::Forward,
        )
    }

    pub fn delete_word_backward(cx: &mut Context) {
        let count = cx.count();
        delete_by_selection_insert_mode(
            cx,
            |text, range| {
                let anchor = movement::move_prev_word_start(text, *range, count).from();
                let next = Range::new(anchor, range.cursor(text));
                let range = exclude_cursor(text, next, *range);
                (range.from(), range.to())
            },
            Direction::Backward,
        );
    }

    pub fn delete_word_forward(cx: &mut Context) {
        let count = cx.count();
        delete_by_selection_insert_mode(
            cx,
            |text, range| {
                let head = movement::move_next_word_end(text, *range, count).to();
                (range.cursor(text), head)
            },
            Direction::Forward,
        );
    }
}

// Undo / Redo

fn undo(cx: &mut Context) {
    let count = cx.count();
    let (view, doc) = current!(cx.editor);
    for _ in 0..count {
        if !doc.undo(view) {
            cx.editor.set_status("Already at oldest change");
            break;
        }
    }
}

fn redo(cx: &mut Context) {
    let count = cx.count();
    let (view, doc) = current!(cx.editor);
    for _ in 0..count {
        if !doc.redo(view) {
            cx.editor.set_status("Already at newest change");
            break;
        }
    }
}

fn earlier(cx: &mut Context) {
    let count = cx.count();
    let (view, doc) = current!(cx.editor);
    for _ in 0..count {
        // rather than doing in batch we do this so get error halfway
        if !doc.earlier(view, UndoKind::Steps(1)) {
            cx.editor.set_status("Already at oldest change");
            break;
        }
    }
}

fn later(cx: &mut Context) {
    let count = cx.count();
    let (view, doc) = current!(cx.editor);
    for _ in 0..count {
        // rather than doing in batch we do this so get error halfway
        if !doc.later(view, UndoKind::Steps(1)) {
            cx.editor.set_status("Already at newest change");
            break;
        }
    }
}

fn commit_undo_checkpoint(cx: &mut Context) {
    let (view, doc) = current!(cx.editor);
    doc.append_changes_to_history(view);
}

// Yank / Paste

fn yank(cx: &mut Context) {
    yank_impl(
        cx.editor,
        cx.register
            .unwrap_or(cx.editor.config().default_yank_register),
    );
    exit_select_mode(cx);
}

fn yank_to_clipboard(cx: &mut Context) {
    yank_impl(cx.editor, '+');
    exit_select_mode(cx);
}

fn yank_to_primary_clipboard(cx: &mut Context) {
    yank_impl(cx.editor, '*');
    exit_select_mode(cx);
}

fn yank_impl(editor: &mut Editor, register: char) {
    let (view, doc) = current!(editor);
    let text = doc.text().slice(..);

    let values: Vec<String> = doc
        .selection(view.id)
        .fragments(text)
        .map(Cow::into_owned)
        .collect();
    let selections = values.len();

    match editor.registers.write(register, values) {
        Ok(_) => editor.set_status(format!(
            "yanked {selections} selection{} to register {register}",
            if selections == 1 { "" } else { "s" }
        )),
        Err(err) => editor.set_error(err.to_string()),
    }
}

fn yank_joined_impl(editor: &mut Editor, separator: &str, register: char) {
    let (view, doc) = current!(editor);
    let text = doc.text().slice(..);

    let selection = doc.selection(view.id);
    let selections = selection.len();
    let joined = selection
        .fragments(text)
        .fold(String::new(), |mut acc, fragment| {
            if !acc.is_empty() {
                acc.push_str(separator);
            }
            acc.push_str(&fragment);
            acc
        });

    match editor.registers.write(register, vec![joined]) {
        Ok(_) => editor.set_status(format!(
            "joined and yanked {selections} selection{} to register {register}",
            if selections == 1 { "" } else { "s" }
        )),
        Err(err) => editor.set_error(err.to_string()),
    }
}

fn yank_joined(cx: &mut Context) {
    let separator = doc!(cx.editor).line_ending.as_str();
    yank_joined_impl(
        cx.editor,
        separator,
        cx.register
            .unwrap_or(cx.editor.config().default_yank_register),
    );
    exit_select_mode(cx);
}

fn yank_joined_to_clipboard(cx: &mut Context) {
    let line_ending = doc!(cx.editor).line_ending;
    yank_joined_impl(cx.editor, line_ending.as_str(), '+');
    exit_select_mode(cx);
}

fn yank_joined_to_primary_clipboard(cx: &mut Context) {
    let line_ending = doc!(cx.editor).line_ending;
    yank_joined_impl(cx.editor, line_ending.as_str(), '*');
    exit_select_mode(cx);
}

fn yank_primary_selection_impl(editor: &mut Editor, register: char) {
    let (view, doc) = current!(editor);
    let text = doc.text().slice(..);

    let selection = doc.selection(view.id).primary().fragment(text).to_string();

    match editor.registers.write(register, vec![selection]) {
        Ok(_) => editor.set_status(format!("yanked primary selection to register {register}",)),
        Err(err) => editor.set_error(err.to_string()),
    }
}

fn yank_main_selection_to_clipboard(cx: &mut Context) {
    yank_primary_selection_impl(cx.editor, '+');
    exit_select_mode(cx);
}

fn yank_main_selection_to_primary_clipboard(cx: &mut Context) {
    yank_primary_selection_impl(cx.editor, '*');
    exit_select_mode(cx);
}

#[derive(Copy, Clone)]
enum Paste {
    Before,
    After,
    Cursor,
}

static LINE_ENDING_REGEX: Lazy<Regex> = Lazy::new(|| Regex::new(r"\r\n|\r|\n").unwrap());

fn paste_impl(
    values: &[String],
    doc: &mut Document,
    view: &mut View,
    action: Paste,
    count: usize,
    mode: Mode,
) {
    if values.is_empty() {
        return;
    }

    if mode == Mode::Insert {
        doc.append_changes_to_history(view);
    }

    // if any of values ends with a line ending, it's linewise paste
    let linewise = values
        .iter()
        .any(|value| get_line_ending_of_str(value).is_some());

    let map_value = |value| {
        let value = LINE_ENDING_REGEX.replace_all(value, doc.line_ending.as_str());
        let mut out = Tendril::from(value.as_ref());
        for _ in 1..count {
            out.push_str(&value);
        }
        out
    };

    let repeat = std::iter::repeat(
        // `values` is asserted to have at least one entry above.
        map_value(values.last().unwrap()),
    );

    let mut values = values.iter().map(|value| map_value(value)).chain(repeat);

    let text = doc.text();
    let selection = doc.selection(view.id);

    let mut offset = 0;
    let mut ranges = SmallVec::with_capacity(selection.len());

    let mut transaction = Transaction::change_by_selection(text, selection, |range| {
        let pos = match (action, linewise) {
            // paste linewise before
            (Paste::Before, true) => text.line_to_char(text.char_to_line(range.from())),
            // paste linewise after
            (Paste::After, true) => {
                let line = range.line_range(text.slice(..)).1;
                text.line_to_char((line + 1).min(text.len_lines()))
            }
            // paste insert
            (Paste::Before, false) => range.from(),
            // paste append
            (Paste::After, false) => range.to(),
            // paste at cursor
            (Paste::Cursor, _) => range.cursor(text.slice(..)),
        };

        let value = values.next();

        let value_len = value
            .as_ref()
            .map(|content| content.chars().count())
            .unwrap_or_default();
        let anchor = offset + pos;

        let new_range = Range::new(anchor, anchor + value_len).with_direction(range.direction());
        ranges.push(new_range);
        offset += value_len;

        (pos, pos, value)
    });

    if mode == Mode::Normal {
        transaction = transaction.with_selection(Selection::new(ranges, selection.primary_index()));
    }

    doc.apply(&transaction, view.id);
    doc.append_changes_to_history(view);
}

pub(crate) fn paste_bracketed_value(cx: &mut Context, contents: String) {
    let count = cx.count();
    let paste = match cx.editor.mode {
        Mode::Insert | Mode::Select => Paste::Cursor,
        Mode::Normal => Paste::Before,
    };
    let (view, doc) = current!(cx.editor);
    paste_impl(&[contents], doc, view, paste, count, cx.editor.mode);
    exit_select_mode(cx);
}

fn paste_clipboard_after(cx: &mut Context) {
    paste(cx.editor, '+', Paste::After, cx.count());
    exit_select_mode(cx);
}

fn paste_clipboard_before(cx: &mut Context) {
    paste(cx.editor, '+', Paste::Before, cx.count());
    exit_select_mode(cx);
}

fn paste_primary_clipboard_after(cx: &mut Context) {
    paste(cx.editor, '*', Paste::After, cx.count());
    exit_select_mode(cx);
}

fn paste_primary_clipboard_before(cx: &mut Context) {
    paste(cx.editor, '*', Paste::Before, cx.count());
    exit_select_mode(cx);
}

fn replace_with_yanked(cx: &mut Context) {
    replace_with_yanked_impl(
        cx.editor,
        cx.register
            .unwrap_or(cx.editor.config().default_yank_register),
        cx.count(),
    );
    exit_select_mode(cx);
}

fn replace_with_yanked_impl(editor: &mut Editor, register: char, count: usize) {
    let Some(values) = editor
        .registers
        .read(register, editor)
        .filter(|values| values.len() > 0)
    else {
        return;
    };
    let scrolloff = editor.config().scrolloff;
    let (view, doc) = current_ref!(editor);

    let map_value = |value: &Cow<str>| {
        let value = LINE_ENDING_REGEX.replace_all(value, doc.line_ending.as_str());
        let mut out = Tendril::from(value.as_ref());
        for _ in 1..count {
            out.push_str(&value);
        }
        out
    };
    let mut values_rev = values.rev().peekable();
    // `values` is asserted to have at least one entry above.
    let last = values_rev.peek().unwrap();
    let repeat = std::iter::repeat(map_value(last));
    let mut values = values_rev
        .rev()
        .map(|value| map_value(&value))
        .chain(repeat);
    let selection = doc.selection(view.id);
    let transaction = Transaction::change_by_selection(doc.text(), selection, |range| {
        if !range.is_empty() {
            (range.from(), range.to(), Some(values.next().unwrap()))
        } else {
            (range.from(), range.to(), None)
        }
    });
    drop(values);

    let (view, doc) = current!(editor);
    doc.apply(&transaction, view.id);
    doc.append_changes_to_history(view);
    view.ensure_cursor_in_view(doc, scrolloff);
}

fn replace_selections_with_clipboard(cx: &mut Context) {
    replace_with_yanked_impl(cx.editor, '+', cx.count());
    exit_select_mode(cx);
}

fn replace_selections_with_primary_clipboard(cx: &mut Context) {
    replace_with_yanked_impl(cx.editor, '*', cx.count());
    exit_select_mode(cx);
}

fn paste(editor: &mut Editor, register: char, pos: Paste, count: usize) {
    let Some(values) = editor.registers.read(register, editor) else {
        return;
    };
    let values: Vec<_> = values.map(|value| value.to_string()).collect();

    let (view, doc) = current!(editor);
    paste_impl(&values, doc, view, pos, count, editor.mode);
}

fn paste_after(cx: &mut Context) {
    paste(
        cx.editor,
        cx.register
            .unwrap_or(cx.editor.config().default_yank_register),
        Paste::After,
        cx.count(),
    );
    exit_select_mode(cx);
}

fn paste_before(cx: &mut Context) {
    paste(
        cx.editor,
        cx.register
            .unwrap_or(cx.editor.config().default_yank_register),
        Paste::Before,
        cx.count(),
    );
    exit_select_mode(cx);
}

fn get_lines(doc: &Document, view_id: ViewId) -> Vec<usize> {
    let mut lines = Vec::new();

    // Get all line numbers
    for range in doc.selection(view_id) {
        let (start, end) = range.line_range(doc.text().slice(..));

        for line in start..=end {
            lines.push(line)
        }
    }
    lines.sort_unstable(); // sorting by usize so _unstable is preferred
    lines.dedup();
    lines
}

fn indent(cx: &mut Context) {
    let count = cx.count();
    let (view, doc) = current!(cx.editor);
    let lines = get_lines(doc, view.id);

    // Indent by one level
    let indent = Tendril::from(doc.indent_style.as_str().repeat(count));

    let transaction = Transaction::change(
        doc.text(),
        lines.into_iter().filter_map(|line| {
            let is_blank = doc.text().line(line).chunks().all(|s| s.trim().is_empty());
            if is_blank {
                return None;
            }
            let pos = doc.text().line_to_char(line);
            Some((pos, pos, Some(indent.clone())))
        }),
    );
    doc.apply(&transaction, view.id);
    exit_select_mode(cx);
}

fn unindent(cx: &mut Context) {
    let count = cx.count();
    let (view, doc) = current!(cx.editor);
    let lines = get_lines(doc, view.id);
    let mut changes = Vec::with_capacity(lines.len());
    let tab_width = doc.tab_width();
    let indent_width = count * doc.indent_width();

    for line_idx in lines {
        let line = doc.text().line(line_idx);
        let mut width = 0;
        let mut pos = 0;

        for ch in line.chars() {
            match ch {
                ' ' => width += 1,
                '\t' => width = (width / tab_width + 1) * tab_width,
                _ => break,
            }

            pos += 1;

            if width >= indent_width {
                break;
            }
        }

        // now delete from start to first non-blank
        if pos > 0 {
            let start = doc.text().line_to_char(line_idx);
            changes.push((start, start + pos, None))
        }
    }

    let transaction = Transaction::change(doc.text(), changes.into_iter());

    doc.apply(&transaction, view.id);
    exit_select_mode(cx);
}

fn format_selections(cx: &mut Context) {
    use helix_lsp::{lsp, util::range_to_lsp_range};

    let (view, doc) = current!(cx.editor);
    let view_id = view.id;

    // via lsp if available
    // TODO: else via tree-sitter indentation calculations

    if doc.selection(view_id).len() != 1 {
        cx.editor
            .set_error("format_selections only supports a single selection for now");
        return;
    }

    // TODO extra LanguageServerFeature::FormatSelections?
    // maybe such that LanguageServerFeature::Format contains it as well
    let Some(language_server) = doc
        .language_servers_with_feature(LanguageServerFeature::Format)
        .find(|ls| {
            matches!(
                ls.capabilities().document_range_formatting_provider,
                Some(lsp::OneOf::Left(true) | lsp::OneOf::Right(_))
            )
        })
    else {
        cx.editor
            .set_error("No configured language server supports range formatting");
        return;
    };

    let offset_encoding = language_server.offset_encoding();
    let ranges: Vec<lsp::Range> = doc
        .selection(view_id)
        .iter()
        .map(|range| range_to_lsp_range(doc.text(), *range, offset_encoding))
        .collect();

    // TODO: handle fails
    // TODO: concurrent map over all ranges

    let range = ranges[0];

    let future = language_server
        .text_document_range_formatting(
            doc.identifier(),
            range,
            lsp::FormattingOptions {
                tab_size: doc.tab_width() as u32,
                insert_spaces: matches!(doc.indent_style, IndentStyle::Spaces(_)),
                ..Default::default()
            },
            None,
        )
        .unwrap();

    let edits = tokio::task::block_in_place(|| helix_lsp::block_on(future)).unwrap_or_default();

    let transaction =
        helix_lsp::util::generate_transaction_from_edits(doc.text(), edits, offset_encoding);

    doc.apply(&transaction, view_id);
}

fn join_selections_impl(cx: &mut Context, select_space: bool) {
    use movement::skip_while;
    let (view, doc) = current!(cx.editor);
    let text = doc.text();
    let slice = text.slice(..);

    let comment_tokens = doc
        .language_config()
        .and_then(|config| config.comment_tokens.as_deref())
        .unwrap_or(&[]);
    // Sort by length to handle Rust's /// vs //
    let mut comment_tokens: Vec<&str> = comment_tokens.iter().map(|x| x.as_str()).collect();
    comment_tokens.sort_unstable_by_key(|x| std::cmp::Reverse(x.len()));

    let mut changes = Vec::new();

    for selection in doc.selection(view.id) {
        let (start, mut end) = selection.line_range(slice);
        if start == end {
            end = (end + 1).min(text.len_lines() - 1);
        }
        let lines = start..end;

        changes.reserve(lines.len());

        let first_line_idx = slice.line_to_char(start);
        let first_line_idx = skip_while(slice, first_line_idx, |ch| matches!(ch, ' ' | '\t'))
            .unwrap_or(first_line_idx);
        let first_line = slice.slice(first_line_idx..);
        let mut current_comment_token = comment_tokens
            .iter()
            .find(|token| first_line.starts_with(token));

        for line in lines {
            let start = line_end_char_index(&slice, line);
            let mut end = text.line_to_char(line + 1);
            end = skip_while(slice, end, |ch| matches!(ch, ' ' | '\t')).unwrap_or(end);
            let slice_from_end = slice.slice(end..);
            if let Some(token) = comment_tokens
                .iter()
                .find(|token| slice_from_end.starts_with(token))
            {
                if Some(token) == current_comment_token {
                    end += token.chars().count();
                    end = skip_while(slice, end, |ch| matches!(ch, ' ' | '\t')).unwrap_or(end);
                } else {
                    // update current token, but don't delete this one.
                    current_comment_token = Some(token);
                }
            }

            let separator = if end == line_end_char_index(&slice, line + 1) {
                // the joining line contains only space-characters => don't include a whitespace when joining
                None
            } else {
                Some(Tendril::from(" "))
            };
            changes.push((start, end, separator));
        }
    }

    // nothing to do, bail out early to avoid crashes later
    if changes.is_empty() {
        return;
    }

    changes.sort_unstable_by_key(|(from, _to, _text)| *from);
    changes.dedup();

    // select inserted spaces
    let transaction = if select_space {
        let mut offset: usize = 0;
        let ranges: SmallVec<_> = changes
            .iter()
            .filter_map(|change| {
                if change.2.is_some() {
                    let range = Range::point(change.0 - offset);
                    offset += change.1 - change.0 - 1; // -1 adjusts for the replacement of the range by a space
                    Some(range)
                } else {
                    offset += change.1 - change.0;
                    None
                }
            })
            .collect();
        let t = Transaction::change(text, changes.into_iter());
        if ranges.is_empty() {
            t
        } else {
            let selection = Selection::new(ranges, 0);
            t.with_selection(selection)
        }
    } else {
        Transaction::change(text, changes.into_iter())
    };

    doc.apply(&transaction, view.id);
}

fn keep_or_remove_selections_impl(cx: &mut Context, remove: bool) {
    // keep or remove selections matching regex
    let reg = cx.register.unwrap_or('/');
    ui::regex_prompt(
        cx,
        if remove { "remove:" } else { "keep:" }.into(),
        Some(reg),
        ui::completers::none,
        move |cx, regex, event| {
            let (view, doc) = current!(cx.editor);
            if !matches!(event, PromptEvent::Update | PromptEvent::Validate) {
                return;
            }
            let text = doc.text().slice(..);

            if let Some(selection) =
                selection::keep_or_remove_matches(text, doc.selection(view.id), &regex, remove)
            {
                doc.set_selection(view.id, selection);
            } else {
                cx.editor.set_error("no selections remaining");
            }
        },
    )
}

fn join_selections(cx: &mut Context) {
    join_selections_impl(cx, false)
}

fn join_selections_space(cx: &mut Context) {
    join_selections_impl(cx, true)
}

fn keep_selections(cx: &mut Context) {
    keep_or_remove_selections_impl(cx, false)
}

fn remove_selections(cx: &mut Context) {
    keep_or_remove_selections_impl(cx, true)
}

fn keep_primary_selection(cx: &mut Context) {
    let (view, doc) = current!(cx.editor);
    // TODO: handle count

    let range = doc.selection(view.id).primary();
    doc.set_selection(view.id, Selection::single(range.anchor, range.head));
}

fn remove_primary_selection(cx: &mut Context) {
    let (view, doc) = current!(cx.editor);
    // TODO: handle count

    let selection = doc.selection(view.id);
    if selection.len() == 1 {
        cx.editor.set_error("no selections remaining");
        return;
    }
    let index = selection.primary_index();
    let selection = selection.clone().remove(index);

    doc.set_selection(view.id, selection);
}

pub fn completion(cx: &mut Context) {
    let (view, doc) = current!(cx.editor);
    let range = doc.selection(view.id).primary();
    let text = doc.text().slice(..);
    let cursor = range.cursor(text);

    cx.editor
        .handlers
        .trigger_completions(cursor, doc.id(), view.id);
}

// comments
type CommentTransactionFn = fn(
    line_token: Option<&str>,
    block_tokens: Option<&[BlockCommentToken]>,
    doc: &Rope,
    selection: &Selection,
) -> Transaction;

fn toggle_comments_impl(cx: &mut Context, comment_transaction: CommentTransactionFn) {
    let (view, doc) = current!(cx.editor);
    let line_token: Option<&str> = doc
        .language_config()
        .and_then(|lc| lc.comment_tokens.as_ref())
        .and_then(|tc| tc.first())
        .map(|tc| tc.as_str());
    let block_tokens: Option<&[BlockCommentToken]> = doc
        .language_config()
        .and_then(|lc| lc.block_comment_tokens.as_ref())
        .map(|tc| &tc[..]);

    let transaction =
        comment_transaction(line_token, block_tokens, doc.text(), doc.selection(view.id));

    doc.apply(&transaction, view.id);
    exit_select_mode(cx);
}

/// commenting behavior:
/// 1. only line comment tokens -> line comment
/// 2. each line block commented -> uncomment all lines
/// 3. whole selection block commented -> uncomment selection
/// 4. all lines not commented and block tokens -> comment uncommented lines
/// 5. no comment tokens and not block commented -> line comment
fn toggle_comments(cx: &mut Context) {
    toggle_comments_impl(cx, |line_token, block_tokens, doc, selection| {
        let text = doc.slice(..);

        // only have line comment tokens
        if line_token.is_some() && block_tokens.is_none() {
            return comment::toggle_line_comments(doc, selection, line_token);
        }

        let split_lines = comment::split_lines_of_selection(text, selection);

        let default_block_tokens = &[BlockCommentToken::default()];
        let block_comment_tokens = block_tokens.unwrap_or(default_block_tokens);

        let (line_commented, line_comment_changes) =
            comment::find_block_comments(block_comment_tokens, text, &split_lines);

        // block commented by line would also be block commented so check this first
        if line_commented {
            return comment::create_block_comment_transaction(
                doc,
                &split_lines,
                line_commented,
                line_comment_changes,
            )
            .0;
        }

        let (block_commented, comment_changes) =
            comment::find_block_comments(block_comment_tokens, text, selection);

        // check if selection has block comments
        if block_commented {
            return comment::create_block_comment_transaction(
                doc,
                selection,
                block_commented,
                comment_changes,
            )
            .0;
        }

        // not commented and only have block comment tokens
        if line_token.is_none() && block_tokens.is_some() {
            return comment::create_block_comment_transaction(
                doc,
                &split_lines,
                line_commented,
                line_comment_changes,
            )
            .0;
        }

        // not block commented at all and don't have any tokens
        comment::toggle_line_comments(doc, selection, line_token)
    })
}

fn toggle_line_comments(cx: &mut Context) {
    toggle_comments_impl(cx, |line_token, block_tokens, doc, selection| {
        if line_token.is_none() && block_tokens.is_some() {
            let default_block_tokens = &[BlockCommentToken::default()];
            let block_comment_tokens = block_tokens.unwrap_or(default_block_tokens);
            comment::toggle_block_comments(
                doc,
                &comment::split_lines_of_selection(doc.slice(..), selection),
                block_comment_tokens,
            )
        } else {
            comment::toggle_line_comments(doc, selection, line_token)
        }
    });
}

fn toggle_block_comments(cx: &mut Context) {
    toggle_comments_impl(cx, |line_token, block_tokens, doc, selection| {
        if line_token.is_some() && block_tokens.is_none() {
            comment::toggle_line_comments(doc, selection, line_token)
        } else {
            let default_block_tokens = &[BlockCommentToken::default()];
            let block_comment_tokens = block_tokens.unwrap_or(default_block_tokens);
            comment::toggle_block_comments(doc, selection, block_comment_tokens)
        }
    });
}

fn rotate_selections(cx: &mut Context, direction: Direction) {
    let count = cx.count();
    let (view, doc) = current!(cx.editor);
    let mut selection = doc.selection(view.id).clone();
    let index = selection.primary_index();
    let len = selection.len();
    selection.set_primary_index(match direction {
        Direction::Forward => (index + count) % len,
        Direction::Backward => (index + (len.saturating_sub(count) % len)) % len,
    });
    doc.set_selection(view.id, selection);
}
fn rotate_selections_forward(cx: &mut Context) {
    rotate_selections(cx, Direction::Forward)
}
fn rotate_selections_backward(cx: &mut Context) {
    rotate_selections(cx, Direction::Backward)
}

enum ReorderStrategy {
    RotateForward,
    RotateBackward,
    Reverse,
}

fn reorder_selection_contents(cx: &mut Context, strategy: ReorderStrategy) {
    let count = cx.count;
    let (view, doc) = current!(cx.editor);
    let text = doc.text().slice(..);

    let selection = doc.selection(view.id);
    let mut fragments: Vec<_> = selection
        .slices(text)
        .map(|fragment| fragment.chunks().collect())
        .collect();

    let group = count
        .map(|count| count.get())
        .unwrap_or(fragments.len()) // default to rotating everything as one group
        .min(fragments.len());

    for chunk in fragments.chunks_mut(group) {
        // TODO: also modify main index
        match strategy {
            ReorderStrategy::RotateForward => chunk.rotate_right(1),
            ReorderStrategy::RotateBackward => chunk.rotate_left(1),
            ReorderStrategy::Reverse => chunk.reverse(),
        };
    }

    let transaction = Transaction::change(
        doc.text(),
        selection
            .ranges()
            .iter()
            .zip(fragments)
            .map(|(range, fragment)| (range.from(), range.to(), Some(fragment))),
    );

    doc.apply(&transaction, view.id);
}

fn rotate_selection_contents_forward(cx: &mut Context) {
    reorder_selection_contents(cx, ReorderStrategy::RotateForward)
}
fn rotate_selection_contents_backward(cx: &mut Context) {
    reorder_selection_contents(cx, ReorderStrategy::RotateBackward)
}
fn reverse_selection_contents(cx: &mut Context) {
    reorder_selection_contents(cx, ReorderStrategy::Reverse)
}

// tree sitter node selection

fn expand_selection(cx: &mut Context) {
    let motion = |editor: &mut Editor| {
        let (view, doc) = current!(editor);

        if let Some(syntax) = doc.syntax() {
            let text = doc.text().slice(..);

            let current_selection = doc.selection(view.id);
            let selection = object::expand_selection(syntax, text, current_selection.clone());

            // check if selection is different from the last one
            if *current_selection != selection {
                // save current selection so it can be restored using shrink_selection
                view.object_selections.push(current_selection.clone());

                doc.set_selection(view.id, selection);
            }
        }
    };
    cx.editor.apply_motion(motion);
}

fn shrink_selection(cx: &mut Context) {
    let motion = |editor: &mut Editor| {
        let (view, doc) = current!(editor);
        let current_selection = doc.selection(view.id);
        // try to restore previous selection
        if let Some(prev_selection) = view.object_selections.pop() {
            if current_selection.contains(&prev_selection) {
                doc.set_selection(view.id, prev_selection);
                return;
            } else {
                // clear existing selection as they can't be shrunk to anyway
                view.object_selections.clear();
            }
        }
        // if not previous selection, shrink to first child
        if let Some(syntax) = doc.syntax() {
            let text = doc.text().slice(..);
            let selection = object::shrink_selection(syntax, text, current_selection.clone());
            doc.set_selection(view.id, selection);
        }
    };
    cx.editor.apply_motion(motion);
}

fn select_sibling_impl<F>(cx: &mut Context, sibling_fn: F)
where
    F: Fn(&helix_core::Syntax, RopeSlice, Selection) -> Selection + 'static,
{
    let motion = move |editor: &mut Editor| {
        let (view, doc) = current!(editor);

        if let Some(syntax) = doc.syntax() {
            let text = doc.text().slice(..);
            let current_selection = doc.selection(view.id);
            let selection = sibling_fn(syntax, text, current_selection.clone());
            doc.set_selection(view.id, selection);
        }
    };
    cx.editor.apply_motion(motion);
}

fn select_next_sibling(cx: &mut Context) {
    select_sibling_impl(cx, object::select_next_sibling)
}

fn select_prev_sibling(cx: &mut Context) {
    select_sibling_impl(cx, object::select_prev_sibling)
}

fn move_node_bound_impl(cx: &mut Context, dir: Direction, movement: Movement) {
    let motion = move |editor: &mut Editor| {
        let (view, doc) = current!(editor);

        if let Some(syntax) = doc.syntax() {
            let text = doc.text().slice(..);
            let current_selection = doc.selection(view.id);

            let selection = movement::move_parent_node_end(
                syntax,
                text,
                current_selection.clone(),
                dir,
                movement,
            );

            doc.set_selection(view.id, selection);
        }
    };

    cx.editor.apply_motion(motion);
}

pub fn move_parent_node_end(cx: &mut Context) {
    move_node_bound_impl(cx, Direction::Forward, Movement::Move)
}

pub fn move_parent_node_start(cx: &mut Context) {
    move_node_bound_impl(cx, Direction::Backward, Movement::Move)
}

pub fn extend_parent_node_end(cx: &mut Context) {
    move_node_bound_impl(cx, Direction::Forward, Movement::Extend)
}

pub fn extend_parent_node_start(cx: &mut Context) {
    move_node_bound_impl(cx, Direction::Backward, Movement::Extend)
}

fn select_all_impl<F>(editor: &mut Editor, select_fn: F)
where
    F: Fn(&Syntax, RopeSlice, Selection) -> Selection,
{
    let (view, doc) = current!(editor);

    if let Some(syntax) = doc.syntax() {
        let text = doc.text().slice(..);
        let current_selection = doc.selection(view.id);
        let selection = select_fn(syntax, text, current_selection.clone());
        doc.set_selection(view.id, selection);
    }
}

fn select_all_siblings(cx: &mut Context) {
    let motion = |editor: &mut Editor| {
        select_all_impl(editor, object::select_all_siblings);
    };

    cx.editor.apply_motion(motion);
}

fn select_all_children(cx: &mut Context) {
    let motion = |editor: &mut Editor| {
        select_all_impl(editor, object::select_all_children);
    };

    cx.editor.apply_motion(motion);
}

fn match_brackets(cx: &mut Context) {
    let (view, doc) = current!(cx.editor);
    let is_select = cx.editor.mode == Mode::Select;
    let text = doc.text();
    let text_slice = text.slice(..);

    let selection = doc.selection(view.id).clone().transform(|range| {
        let pos = range.cursor(text_slice);
        if let Some(matched_pos) = doc.syntax().map_or_else(
            || match_brackets::find_matching_bracket_plaintext(text.slice(..), pos),
            |syntax| match_brackets::find_matching_bracket_fuzzy(syntax, text.slice(..), pos),
        ) {
            range.put_cursor(text_slice, matched_pos, is_select)
        } else {
            range
        }
    });

    doc.set_selection(view.id, selection);
}

//

fn jump_forward(cx: &mut Context) {
    let count = cx.count();
    let config = cx.editor.config();
    let view = view_mut!(cx.editor);
    let doc_id = view.doc;

    if let Some((id, selection)) = view.jumps.forward(count) {
        view.doc = *id;
        let selection = selection.clone();
        let (view, doc) = current!(cx.editor); // refetch doc

        if doc.id() != doc_id {
            view.add_to_history(doc_id);
        }

        doc.set_selection(view.id, selection);
        // Document we switch to might not have been opened in the view before
        doc.ensure_view_init(view.id);
        view.ensure_cursor_in_view_center(doc, config.scrolloff);
    };
}

fn jump_backward(cx: &mut Context) {
    let count = cx.count();
    let config = cx.editor.config();
    let (view, doc) = current!(cx.editor);
    let doc_id = doc.id();

    if let Some((id, selection)) = view.jumps.backward(view.id, doc, count) {
        view.doc = *id;
        let selection = selection.clone();
        let (view, doc) = current!(cx.editor); // refetch doc

        if doc.id() != doc_id {
            view.add_to_history(doc_id);
        }

        doc.set_selection(view.id, selection);
        // Document we switch to might not have been opened in the view before
        doc.ensure_view_init(view.id);
        view.ensure_cursor_in_view_center(doc, config.scrolloff);
    };
}

fn save_selection(cx: &mut Context) {
    let (view, doc) = current!(cx.editor);
    push_jump(view, doc);
    cx.editor.set_status("Selection saved to jumplist");
}

fn rotate_view(cx: &mut Context) {
    cx.editor.focus_next()
}

fn rotate_view_reverse(cx: &mut Context) {
    cx.editor.focus_prev()
}

fn jump_view_right(cx: &mut Context) {
    cx.editor.focus_direction(tree::Direction::Right)
}

fn jump_view_left(cx: &mut Context) {
    cx.editor.focus_direction(tree::Direction::Left)
}

fn jump_view_up(cx: &mut Context) {
    cx.editor.focus_direction(tree::Direction::Up)
}

fn jump_view_down(cx: &mut Context) {
    cx.editor.focus_direction(tree::Direction::Down)
}

fn swap_view_right(cx: &mut Context) {
    cx.editor.swap_split_in_direction(tree::Direction::Right)
}

fn swap_view_left(cx: &mut Context) {
    cx.editor.swap_split_in_direction(tree::Direction::Left)
}

fn swap_view_up(cx: &mut Context) {
    cx.editor.swap_split_in_direction(tree::Direction::Up)
}

fn swap_view_down(cx: &mut Context) {
    cx.editor.swap_split_in_direction(tree::Direction::Down)
}

fn transpose_view(cx: &mut Context) {
    cx.editor.transpose_view()
}

/// Open a new split in the given direction specified by the action.
///
/// Maintain the current view (both the cursor's position and view in document).
fn split(editor: &mut Editor, action: Action) {
    let (view, doc) = current!(editor);
    let id = doc.id();
    let selection = doc.selection(view.id).clone();
    let offset = doc.view_offset(view.id);

    editor.switch(id, action);

    // match the selection in the previous view
    let (view, doc) = current!(editor);
    doc.set_selection(view.id, selection);
    // match the view scroll offset (switch doesn't handle this fully
    // since the selection is only matched after the split)
    doc.set_view_offset(view.id, offset);
}

fn hsplit(cx: &mut Context) {
    split(cx.editor, Action::HorizontalSplit);
}

fn hsplit_new(cx: &mut Context) {
    cx.editor.new_file(Action::HorizontalSplit);
}

fn vsplit(cx: &mut Context) {
    split(cx.editor, Action::VerticalSplit);
}

fn vsplit_new(cx: &mut Context) {
    cx.editor.new_file(Action::VerticalSplit);
}

fn wclose(cx: &mut Context) {
    if cx.editor.tree.views().count() == 1 {
        if let Err(err) = typed::buffers_remaining_impl(cx.editor) {
            cx.editor.set_error(err.to_string());
            return;
        }
    }
    let view_id = view!(cx.editor).id;
    // close current split
    cx.editor.close(view_id);
}

fn wonly(cx: &mut Context) {
    let views = cx
        .editor
        .tree
        .views()
        .map(|(v, focus)| (v.id, focus))
        .collect::<Vec<_>>();
    for (view_id, focus) in views {
        if !focus {
            cx.editor.close(view_id);
        }
    }
}

fn select_register(cx: &mut Context) {
    cx.editor.autoinfo = Some(Info::from_registers(
        "Select register",
        &cx.editor.registers,
    ));
    cx.on_next_key(move |cx, event| {
        cx.editor.autoinfo = None;
        if let Some(ch) = event.char() {
            cx.editor.selected_register = Some(ch);
        }
    })
}

fn insert_register(cx: &mut Context) {
    cx.editor.autoinfo = Some(Info::from_registers(
        "Insert register",
        &cx.editor.registers,
    ));
    cx.on_next_key(move |cx, event| {
        cx.editor.autoinfo = None;
        if let Some(ch) = event.char() {
            cx.register = Some(ch);
            paste(
                cx.editor,
                cx.register
                    .unwrap_or(cx.editor.config().default_yank_register),
                Paste::Cursor,
                cx.count(),
            );
        }
    })
}

fn copy_between_registers(cx: &mut Context) {
    cx.editor.autoinfo = Some(Info::from_registers(
        "Copy from register",
        &cx.editor.registers,
    ));
    cx.on_next_key(move |cx, event| {
        cx.editor.autoinfo = None;

        let Some(source) = event.char() else {
            return;
        };

        let Some(values) = cx.editor.registers.read(source, cx.editor) else {
            cx.editor.set_error(format!("register {source} is empty"));
            return;
        };
        let values: Vec<_> = values.map(|value| value.to_string()).collect();

        cx.editor.autoinfo = Some(Info::from_registers(
            "Copy into register",
            &cx.editor.registers,
        ));
        cx.on_next_key(move |cx, event| {
            cx.editor.autoinfo = None;

            let Some(dest) = event.char() else {
                return;
            };

            let n_values = values.len();
            match cx.editor.registers.write(dest, values) {
                Ok(_) => cx.editor.set_status(format!(
                    "yanked {n_values} value{} from register {source} to {dest}",
                    if n_values == 1 { "" } else { "s" }
                )),
                Err(err) => cx.editor.set_error(err.to_string()),
            }
        });
    });
}

fn align_view_top(cx: &mut Context) {
    let (view, doc) = current!(cx.editor);
    align_view(doc, view, Align::Top);
}

fn align_view_center(cx: &mut Context) {
    let (view, doc) = current!(cx.editor);
    align_view(doc, view, Align::Center);
}

fn align_view_bottom(cx: &mut Context) {
    let (view, doc) = current!(cx.editor);
    align_view(doc, view, Align::Bottom);
}

fn align_view_middle(cx: &mut Context) {
    let (view, doc) = current!(cx.editor);
    let inner_width = view.inner_width(doc);
    let text_fmt = doc.text_format(inner_width, None);
    // there is no horizontal position when softwrap is enabled
    if text_fmt.soft_wrap {
        return;
    }
    let doc_text = doc.text().slice(..);
    let pos = doc.selection(view.id).primary().cursor(doc_text);
    let pos = visual_offset_from_block(
        doc_text,
        doc.view_offset(view.id).anchor,
        pos,
        &text_fmt,
        &view.text_annotations(doc, None),
    )
    .0;

    let mut offset = doc.view_offset(view.id);
    offset.horizontal_offset = pos
        .col
        .saturating_sub((view.inner_area(doc).width as usize) / 2);
    doc.set_view_offset(view.id, offset);
}

fn scroll_up(cx: &mut Context) {
    scroll(cx, cx.count(), Direction::Backward, false);
}

fn scroll_down(cx: &mut Context) {
    scroll(cx, cx.count(), Direction::Forward, false);
}

fn goto_ts_object_impl(cx: &mut Context, object: &'static str, direction: Direction) {
    let count = cx.count();
    let motion = move |editor: &mut Editor| {
        let (view, doc) = current!(editor);
        if let Some((lang_config, syntax)) = doc.language_config().zip(doc.syntax()) {
            let text = doc.text().slice(..);
            let root = syntax.tree().root_node();

            let selection = doc.selection(view.id).clone().transform(|range| {
                let new_range = movement::goto_treesitter_object(
                    text,
                    range,
                    object,
                    direction,
                    root,
                    lang_config,
                    count,
                );

                if editor.mode == Mode::Select {
                    let head = if new_range.head < range.anchor {
                        new_range.anchor
                    } else {
                        new_range.head
                    };

                    Range::new(range.anchor, head)
                } else {
                    new_range.with_direction(direction)
                }
            });

            doc.set_selection(view.id, selection);
        } else {
            editor.set_status("Syntax-tree is not available in current buffer");
        }
    };
    cx.editor.apply_motion(motion);
}

fn goto_next_function(cx: &mut Context) {
    goto_ts_object_impl(cx, "function", Direction::Forward)
}

fn goto_prev_function(cx: &mut Context) {
    goto_ts_object_impl(cx, "function", Direction::Backward)
}

fn goto_next_class(cx: &mut Context) {
    goto_ts_object_impl(cx, "class", Direction::Forward)
}

fn goto_prev_class(cx: &mut Context) {
    goto_ts_object_impl(cx, "class", Direction::Backward)
}

fn goto_next_parameter(cx: &mut Context) {
    goto_ts_object_impl(cx, "parameter", Direction::Forward)
}

fn goto_prev_parameter(cx: &mut Context) {
    goto_ts_object_impl(cx, "parameter", Direction::Backward)
}

fn goto_next_comment(cx: &mut Context) {
    goto_ts_object_impl(cx, "comment", Direction::Forward)
}

fn goto_prev_comment(cx: &mut Context) {
    goto_ts_object_impl(cx, "comment", Direction::Backward)
}

fn goto_next_test(cx: &mut Context) {
    goto_ts_object_impl(cx, "test", Direction::Forward)
}

fn goto_prev_test(cx: &mut Context) {
    goto_ts_object_impl(cx, "test", Direction::Backward)
}

fn goto_next_entry(cx: &mut Context) {
    goto_ts_object_impl(cx, "entry", Direction::Forward)
}

fn goto_prev_entry(cx: &mut Context) {
    goto_ts_object_impl(cx, "entry", Direction::Backward)
}

fn select_textobject_around(cx: &mut Context) {
    select_textobject(cx, textobject::TextObject::Around);
}

fn select_textobject_inner(cx: &mut Context) {
    select_textobject(cx, textobject::TextObject::Inside);
}

fn select_textobject(cx: &mut Context, objtype: textobject::TextObject) {
    let count = cx.count();

    cx.on_next_key(move |cx, event| {
        cx.editor.autoinfo = None;
        if let Some(ch) = event.char() {
            let textobject = move |editor: &mut Editor| {
                let (view, doc) = current!(editor);
                let text = doc.text().slice(..);

                let textobject_treesitter = |obj_name: &str, range: Range| -> Range {
                    let (lang_config, syntax) = match doc.language_config().zip(doc.syntax()) {
                        Some(t) => t,
                        None => return range,
                    };
                    textobject::textobject_treesitter(
                        text,
                        range,
                        objtype,
                        obj_name,
                        syntax.tree().root_node(),
                        lang_config,
                        count,
                    )
                };

                if ch == 'g' && doc.diff_handle().is_none() {
                    editor.set_status("Diff is not available in current buffer");
                    return;
                }

                let textobject_change = |range: Range| -> Range {
                    let diff_handle = doc.diff_handle().unwrap();
                    let diff = diff_handle.load();
                    let line = range.cursor_line(text);
                    let hunk_idx = if let Some(hunk_idx) = diff.hunk_at(line as u32, false) {
                        hunk_idx
                    } else {
                        return range;
                    };
                    let hunk = diff.nth_hunk(hunk_idx).after;

                    let start = text.line_to_char(hunk.start as usize);
                    let end = text.line_to_char(hunk.end as usize);
                    Range::new(start, end).with_direction(range.direction())
                };

                let selection = doc.selection(view.id).clone().transform(|range| {
                    match ch {
                        'w' => textobject::textobject_word(text, range, objtype, count, false),
                        'W' => textobject::textobject_word(text, range, objtype, count, true),
                        't' => textobject_treesitter("class", range),
                        'f' => textobject_treesitter("function", range),
                        'a' => textobject_treesitter("parameter", range),
                        'c' => textobject_treesitter("comment", range),
                        'T' => textobject_treesitter("test", range),
                        'e' => textobject_treesitter("entry", range),
                        'p' => textobject::textobject_paragraph(text, range, objtype, count),
                        'm' => textobject::textobject_pair_surround_closest(
                            doc.syntax(),
                            text,
                            range,
                            objtype,
                            count,
                        ),
                        'g' => textobject_change(range),
                        // TODO: cancel new ranges if inconsistent surround matches across lines
                        ch if !ch.is_ascii_alphanumeric() => textobject::textobject_pair_surround(
                            doc.syntax(),
                            text,
                            range,
                            objtype,
                            ch,
                            count,
                        ),
                        _ => range,
                    }
                });
                doc.set_selection(view.id, selection);
            };
            cx.editor.apply_motion(textobject);
        }
    });

    let title = match objtype {
        textobject::TextObject::Inside => "Match inside",
        textobject::TextObject::Around => "Match around",
        _ => return,
    };
    let help_text = [
        ("w", "Word"),
        ("W", "WORD"),
        ("p", "Paragraph"),
        ("t", "Type definition (tree-sitter)"),
        ("f", "Function (tree-sitter)"),
        ("a", "Argument/parameter (tree-sitter)"),
        ("c", "Comment (tree-sitter)"),
        ("T", "Test (tree-sitter)"),
        ("e", "Data structure entry (tree-sitter)"),
        ("m", "Closest surrounding pair (tree-sitter)"),
        ("g", "Change"),
        (" ", "... or any character acting as a pair"),
    ];

    cx.editor.autoinfo = Some(Info::new(title, &help_text));
}

static SURROUND_HELP_TEXT: [(&str, &str); 6] = [
    ("m", "Nearest matching pair"),
    ("( or )", "Parentheses"),
    ("{ or }", "Curly braces"),
    ("< or >", "Angled brackets"),
    ("[ or ]", "Square brackets"),
    (" ", "... or any character"),
];

fn surround_add(cx: &mut Context) {
    cx.on_next_key(move |cx, event| {
        cx.editor.autoinfo = None;
        let (view, doc) = current!(cx.editor);
        // surround_len is the number of new characters being added.
        let (open, close, surround_len) = match event.char() {
            Some(ch) => {
                let (o, c) = match_brackets::get_pair(ch);
                let mut open = Tendril::new();
                open.push(o);
                let mut close = Tendril::new();
                close.push(c);
                (open, close, 2)
            }
            None if event.code == KeyCode::Enter => (
                doc.line_ending.as_str().into(),
                doc.line_ending.as_str().into(),
                2 * doc.line_ending.len_chars(),
            ),
            None => return,
        };

        let selection = doc.selection(view.id);
        let mut changes = Vec::with_capacity(selection.len() * 2);
        let mut ranges = SmallVec::with_capacity(selection.len());
        let mut offs = 0;

        for range in selection.iter() {
            changes.push((range.from(), range.from(), Some(open.clone())));
            changes.push((range.to(), range.to(), Some(close.clone())));

            ranges.push(
                Range::new(offs + range.from(), offs + range.to() + surround_len)
                    .with_direction(range.direction()),
            );

            offs += surround_len;
        }

        let transaction = Transaction::change(doc.text(), changes.into_iter())
            .with_selection(Selection::new(ranges, selection.primary_index()));
        doc.apply(&transaction, view.id);
        exit_select_mode(cx);
    });

    cx.editor.autoinfo = Some(Info::new(
        "Surround selections with",
        &SURROUND_HELP_TEXT[1..],
    ));
}

fn surround_replace(cx: &mut Context) {
    let count = cx.count();
    cx.on_next_key(move |cx, event| {
        cx.editor.autoinfo = None;
        let surround_ch = match event.char() {
            Some('m') => None, // m selects the closest surround pair
            Some(ch) => Some(ch),
            None => return,
        };
        let (view, doc) = current!(cx.editor);
        let text = doc.text().slice(..);
        let selection = doc.selection(view.id);

        let change_pos =
            match surround::get_surround_pos(doc.syntax(), text, selection, surround_ch, count) {
                Ok(c) => c,
                Err(err) => {
                    cx.editor.set_error(err.to_string());
                    return;
                }
            };

        let selection = selection.clone();
        let ranges: SmallVec<[Range; 1]> = change_pos.iter().map(|&p| Range::point(p)).collect();
        doc.set_selection(
            view.id,
            Selection::new(ranges, selection.primary_index() * 2),
        );

        cx.on_next_key(move |cx, event| {
            cx.editor.autoinfo = None;
            let (view, doc) = current!(cx.editor);
            let to = match event.char() {
                Some(to) => to,
                None => return doc.set_selection(view.id, selection),
            };
            let (open, close) = match_brackets::get_pair(to);

            // the changeset has to be sorted to allow nested surrounds
            let mut sorted_pos: Vec<(usize, char)> = Vec::new();
            for p in change_pos.chunks(2) {
                sorted_pos.push((p[0], open));
                sorted_pos.push((p[1], close));
            }
            sorted_pos.sort_unstable();

            let transaction = Transaction::change(
                doc.text(),
                sorted_pos.iter().map(|&pos| {
                    let mut t = Tendril::new();
                    t.push(pos.1);
                    (pos.0, pos.0 + 1, Some(t))
                }),
            );
            doc.set_selection(view.id, selection);
            doc.apply(&transaction, view.id);
            exit_select_mode(cx);
        });

        cx.editor.autoinfo = Some(Info::new(
            "Replace with a pair of",
            &SURROUND_HELP_TEXT[1..],
        ));
    });

    cx.editor.autoinfo = Some(Info::new(
        "Replace surrounding pair of",
        &SURROUND_HELP_TEXT,
    ));
}

fn surround_delete(cx: &mut Context) {
    let count = cx.count();
    cx.on_next_key(move |cx, event| {
        cx.editor.autoinfo = None;
        let surround_ch = match event.char() {
            Some('m') => None, // m selects the closest surround pair
            Some(ch) => Some(ch),
            None => return,
        };
        let (view, doc) = current!(cx.editor);
        let text = doc.text().slice(..);
        let selection = doc.selection(view.id);

        let mut change_pos =
            match surround::get_surround_pos(doc.syntax(), text, selection, surround_ch, count) {
                Ok(c) => c,
                Err(err) => {
                    cx.editor.set_error(err.to_string());
                    return;
                }
            };
        change_pos.sort_unstable(); // the changeset has to be sorted to allow nested surrounds
        let transaction =
            Transaction::change(doc.text(), change_pos.into_iter().map(|p| (p, p + 1, None)));
        doc.apply(&transaction, view.id);
        exit_select_mode(cx);
    });

    cx.editor.autoinfo = Some(Info::new("Delete surrounding pair of", &SURROUND_HELP_TEXT));
}

#[derive(Eq, PartialEq)]
enum ShellBehavior {
    Replace,
    Ignore,
    Insert,
    Append,
}

fn shell_pipe(cx: &mut Context) {
    shell_prompt(cx, "pipe:".into(), ShellBehavior::Replace);
}

fn shell_pipe_to(cx: &mut Context) {
    shell_prompt(cx, "pipe-to:".into(), ShellBehavior::Ignore);
}

fn shell_insert_output(cx: &mut Context) {
    shell_prompt(cx, "insert-output:".into(), ShellBehavior::Insert);
}

fn shell_append_output(cx: &mut Context) {
    shell_prompt(cx, "append-output:".into(), ShellBehavior::Append);
}

fn shell_keep_pipe(cx: &mut Context) {
    ui::prompt(
        cx,
        "keep-pipe:".into(),
        Some('|'),
        ui::completers::none,
        move |cx, input: &str, event: PromptEvent| {
            let shell = &cx.editor.config().shell;
            if event != PromptEvent::Validate {
                return;
            }
            if input.is_empty() {
                return;
            }
            let (view, doc) = current!(cx.editor);
            let selection = doc.selection(view.id);

            let mut ranges = SmallVec::with_capacity(selection.len());
            let old_index = selection.primary_index();
            let mut index: Option<usize> = None;
            let text = doc.text().slice(..);

            for (i, range) in selection.ranges().iter().enumerate() {
                let fragment = range.slice(text);
                if let Err(err) = shell_impl(shell, input, Some(fragment.into())) {
                    log::debug!("Shell command failed: {}", err);
                } else {
                    ranges.push(*range);
                    if i >= old_index && index.is_none() {
                        index = Some(ranges.len() - 1);
                    }
                }
            }

            if ranges.is_empty() {
                cx.editor.set_error("No selections remaining");
                return;
            }

            let index = index.unwrap_or_else(|| ranges.len() - 1);
            doc.set_selection(view.id, Selection::new(ranges, index));
        },
    );
}

fn shell_impl(shell: &[String], cmd: &str, input: Option<Rope>) -> anyhow::Result<Tendril> {
    tokio::task::block_in_place(|| helix_lsp::block_on(shell_impl_async(shell, cmd, input)))
}

async fn shell_impl_async(
    shell: &[String],
    cmd: &str,
    input: Option<Rope>,
) -> anyhow::Result<Tendril> {
    use std::process::Stdio;
    use tokio::process::Command;
    ensure!(!shell.is_empty(), "No shell set");

    let mut process = Command::new(&shell[0]);
    process
        .args(&shell[1..])
        .arg(cmd)
        .stdout(Stdio::piped())
        .stderr(Stdio::piped());

    if input.is_some() || cfg!(windows) {
        process.stdin(Stdio::piped());
    } else {
        process.stdin(Stdio::null());
    }

    let mut process = match process.spawn() {
        Ok(process) => process,
        Err(e) => {
            log::error!("Failed to start shell: {}", e);
            return Err(e.into());
        }
    };
    let output = if let Some(mut stdin) = process.stdin.take() {
        let input_task = tokio::spawn(async move {
            if let Some(input) = input {
                helix_view::document::to_writer(&mut stdin, (encoding::UTF_8, false), &input)
                    .await?;
            }
            anyhow::Ok(())
        });
        let (output, _) = tokio::join! {
            process.wait_with_output(),
            input_task,
        };
        output?
    } else {
        // Process has no stdin, so we just take the output
        process.wait_with_output().await?
    };

    let output = if !output.status.success() {
        if output.stderr.is_empty() {
            match output.status.code() {
                Some(exit_code) => bail!("Shell command failed: status {}", exit_code),
                None => bail!("Shell command failed"),
            }
        }
        String::from_utf8_lossy(&output.stderr)
        // Prioritize `stderr` output over `stdout`
    } else if !output.stderr.is_empty() {
        let stderr = String::from_utf8_lossy(&output.stderr);
        log::debug!("Command printed to stderr: {stderr}");
        stderr
    } else {
        String::from_utf8_lossy(&output.stdout)
    };

    Ok(Tendril::from(output))
}

fn shell(cx: &mut compositor::Context, cmd: &str, behavior: &ShellBehavior) {
    let pipe = match behavior {
        ShellBehavior::Replace | ShellBehavior::Ignore => true,
        ShellBehavior::Insert | ShellBehavior::Append => false,
    };

    let config = cx.editor.config();
    let shell = &config.shell;
    let (view, doc) = current!(cx.editor);
    let selection = doc.selection(view.id);

    let mut changes = Vec::with_capacity(selection.len());
    let mut ranges = SmallVec::with_capacity(selection.len());
    let text = doc.text().slice(..);

    let mut shell_output: Option<Tendril> = None;
    let mut offset = 0isize;
    for range in selection.ranges() {
        let output = if let Some(output) = shell_output.as_ref() {
            output.clone()
        } else {
            let input = range.slice(text);
            match shell_impl(shell, cmd, pipe.then(|| input.into())) {
                Ok(mut output) => {
                    if !input.ends_with("\n") && output.ends_with('\n') {
                        output.pop();
                        if output.ends_with('\r') {
                            output.pop();
                        }
                    }

                    if !pipe {
                        shell_output = Some(output.clone());
                    }
                    output
                }
                Err(err) => {
                    cx.editor.set_error(err.to_string());
                    return;
                }
            }
        };

        let output_len = output.chars().count();

        let (from, to, deleted_len) = match behavior {
            ShellBehavior::Replace => (range.from(), range.to(), range.len()),
            ShellBehavior::Insert => (range.from(), range.from(), 0),
            ShellBehavior::Append => (range.to(), range.to(), 0),
            _ => (range.from(), range.from(), 0),
        };

        // These `usize`s cannot underflow because selection ranges cannot overlap.
        let anchor = to
            .checked_add_signed(offset)
            .expect("Selection ranges cannot overlap")
            .checked_sub(deleted_len)
            .expect("Selection ranges cannot overlap");
        let new_range = Range::new(anchor, anchor + output_len).with_direction(range.direction());
        ranges.push(new_range);
        offset = offset
            .checked_add_unsigned(output_len)
            .expect("Selection ranges cannot overlap")
            .checked_sub_unsigned(deleted_len)
            .expect("Selection ranges cannot overlap");

        changes.push((from, to, Some(output)));
    }

    if behavior != &ShellBehavior::Ignore {
        let transaction = Transaction::change(doc.text(), changes.into_iter())
            .with_selection(Selection::new(ranges, selection.primary_index()));
        doc.apply(&transaction, view.id);
        doc.append_changes_to_history(view);
    }

    // after replace cursor may be out of bounds, do this to
    // make sure cursor is in view and update scroll as well
    view.ensure_cursor_in_view(doc, config.scrolloff);
}

fn shell_prompt(cx: &mut Context, prompt: Cow<'static, str>, behavior: ShellBehavior) {
    ui::prompt(
        cx,
        prompt,
        Some('|'),
        ui::completers::filename,
        move |cx, input: &str, event: PromptEvent| {
            if event != PromptEvent::Validate {
                return;
            }
            if input.is_empty() {
                return;
            }

            shell(cx, input, &behavior);
        },
    );
}

fn suspend(_cx: &mut Context) {
    #[cfg(not(windows))]
    {
        _cx.block_try_flush_writes().ok();
        signal_hook::low_level::raise(signal_hook::consts::signal::SIGTSTP).unwrap();
    }
}

fn add_newline_above(cx: &mut Context) {
    add_newline_impl(cx, Open::Above);
}

fn add_newline_below(cx: &mut Context) {
    add_newline_impl(cx, Open::Below)
}

fn add_newline_impl(cx: &mut Context, open: Open) {
    let count = cx.count();
    let (view, doc) = current!(cx.editor);
    let selection = doc.selection(view.id);
    let text = doc.text();
    let slice = text.slice(..);

    let changes = selection.into_iter().map(|range| {
        let (start, end) = range.line_range(slice);
        let line = match open {
            Open::Above => start,
            Open::Below => end + 1,
        };
        let pos = text.line_to_char(line);
        (
            pos,
            pos,
            Some(doc.line_ending.as_str().repeat(count).into()),
        )
    });

    let transaction = Transaction::change(text, changes);
    doc.apply(&transaction, view.id);
}

enum IncrementDirection {
    Increase,
    Decrease,
}

/// Increment objects within selections by count.
fn increment(cx: &mut Context) {
    increment_impl(cx, IncrementDirection::Increase);
}

/// Decrement objects within selections by count.
fn decrement(cx: &mut Context) {
    increment_impl(cx, IncrementDirection::Decrease);
}

/// Increment objects within selections by `amount`.
/// A negative `amount` will decrement objects within selections.
fn increment_impl(cx: &mut Context, increment_direction: IncrementDirection) {
    let sign = match increment_direction {
        IncrementDirection::Increase => 1,
        IncrementDirection::Decrease => -1,
    };
    let mut amount = sign * cx.count() as i64;
    // If the register is `#` then increase or decrease the `amount` by 1 per element
    let increase_by = if cx.register == Some('#') { sign } else { 0 };

    let (view, doc) = current!(cx.editor);
    let selection = doc.selection(view.id);
    let text = doc.text().slice(..);

    let mut new_selection_ranges = SmallVec::new();
    let mut cumulative_length_diff: i128 = 0;
    let mut changes = vec![];

    for range in selection {
        let selected_text: Cow<str> = range.fragment(text);
        let new_from = ((range.from() as i128) + cumulative_length_diff) as usize;
        let incremented = [increment::integer, increment::date_time]
            .iter()
            .find_map(|incrementor| incrementor(selected_text.as_ref(), amount));

        amount += increase_by;

        match incremented {
            None => {
                let new_range = Range::new(
                    new_from,
                    (range.to() as i128 + cumulative_length_diff) as usize,
                );
                new_selection_ranges.push(new_range);
            }
            Some(new_text) => {
                let new_range = Range::new(new_from, new_from + new_text.len());
                cumulative_length_diff += new_text.len() as i128 - selected_text.len() as i128;
                new_selection_ranges.push(new_range);
                changes.push((range.from(), range.to(), Some(new_text.into())));
            }
        }
    }

    if !changes.is_empty() {
        let new_selection = Selection::new(new_selection_ranges, selection.primary_index());
        let transaction = Transaction::change(doc.text(), changes.into_iter());
        let transaction = transaction.with_selection(new_selection);
        doc.apply(&transaction, view.id);
        exit_select_mode(cx);
    }
}

fn goto_next_tabstop(cx: &mut Context) {
    goto_next_tabstop_impl(cx, Direction::Forward)
}

fn goto_prev_tabstop(cx: &mut Context) {
    goto_next_tabstop_impl(cx, Direction::Backward)
}

fn goto_next_tabstop_impl(cx: &mut Context, direction: Direction) {
    let (view, doc) = current!(cx.editor);
    let view_id = view.id;
    let Some(mut snippet) = doc.active_snippet.take() else {
        cx.editor.set_error("no snippet is currently active");
        return;
    };
    let tabstop = match direction {
        Direction::Forward => Some(snippet.next_tabstop(doc.selection(view_id))),
        Direction::Backward => snippet
            .prev_tabstop(doc.selection(view_id))
            .map(|selection| (selection, false)),
    };
    let Some((selection, last_tabstop)) = tabstop else {
        return;
    };
    doc.set_selection(view_id, selection);
    if !last_tabstop {
        doc.active_snippet = Some(snippet)
    }
    if cx.editor.mode() == Mode::Insert {
        cx.on_next_key_fallback(|cx, key| {
            if let Some(c) = key.char() {
                let (view, doc) = current!(cx.editor);
                if let Some(snippet) = &doc.active_snippet {
                    doc.apply(&snippet.delete_placeholder(doc.text()), view.id);
                }
                insert_char(cx, c);
            }
        })
    }
}

fn record_macro(cx: &mut Context) {
    if let Some((reg, mut keys)) = cx.editor.macro_recording.take() {
        // Remove the keypress which ends the recording
        keys.pop();
        let s = keys
            .into_iter()
            .map(|key| {
                let s = key.to_string();
                if s.chars().count() == 1 {
                    s
                } else {
                    format!("<{}>", s)
                }
            })
            .collect::<String>();
        match cx.editor.registers.write(reg, vec![s]) {
            Ok(_) => cx
                .editor
                .set_status(format!("Recorded to register [{}]", reg)),
            Err(err) => cx.editor.set_error(err.to_string()),
        }
    } else {
        let reg = cx.register.take().unwrap_or('@');
        cx.editor.macro_recording = Some((reg, Vec::new()));
        cx.editor
            .set_status(format!("Recording to register [{}]", reg));
    }
}

fn replay_macro(cx: &mut Context) {
    let reg = cx.register.unwrap_or('@');

    if cx.editor.macro_replaying.contains(&reg) {
        cx.editor.set_error(format!(
            "Cannot replay from register [{}] because already replaying from same register",
            reg
        ));
        return;
    }

    let keys: Vec<KeyEvent> = if let Some(keys) = cx
        .editor
        .registers
        .read(reg, cx.editor)
        .filter(|values| values.len() == 1)
        .map(|mut values| values.next().unwrap())
    {
        match helix_view::input::parse_macro(&keys) {
            Ok(keys) => keys,
            Err(err) => {
                cx.editor.set_error(format!("Invalid macro: {}", err));
                return;
            }
        }
    } else {
        cx.editor.set_error(format!("Register [{}] empty", reg));
        return;
    };

    // Once the macro has been fully validated, it's marked as being under replay
    // to ensure we don't fall into infinite recursion.
    cx.editor.macro_replaying.push(reg);

    let count = cx.count();
    cx.callback.push(Box::new(move |compositor, cx| {
        for _ in 0..count {
            for &key in keys.iter() {
                compositor.handle_event(&compositor::Event::Key(key), cx);
            }
        }
        // The macro under replay is cleared at the end of the callback, not in the
        // macro replay context, or it will not correctly protect the user from
        // replaying recursively.
        cx.editor.macro_replaying.pop();
    }));
}

fn goto_word(cx: &mut Context) {
    jump_to_word(cx, Movement::Move)
}

fn extend_to_word(cx: &mut Context) {
    jump_to_word(cx, Movement::Extend)
}

fn jump_to_label(cx: &mut Context, labels: Vec<Range>, behaviour: Movement) {
    let doc = doc!(cx.editor);
    let alphabet = &cx.editor.config().jump_label_alphabet;
    if labels.is_empty() {
        return;
    }
    let alphabet_char = |i| {
        let mut res = Tendril::new();
        res.push(alphabet[i]);
        res
    };

    // Add label for each jump candidate to the View as virtual text.
    let text = doc.text().slice(..);
    let mut overlays: Vec<_> = labels
        .iter()
        .enumerate()
        .flat_map(|(i, range)| {
            [
                Overlay::new(range.from(), alphabet_char(i / alphabet.len())),
                Overlay::new(
                    graphemes::next_grapheme_boundary(text, range.from()),
                    alphabet_char(i % alphabet.len()),
                ),
            ]
        })
        .collect();
    overlays.sort_unstable_by_key(|overlay| overlay.char_idx);
    let (view, doc) = current!(cx.editor);
    doc.set_jump_labels(view.id, overlays);

    // Accept two characters matching a visible label. Jump to the candidate
    // for that label if it exists.
    let primary_selection = doc.selection(view.id).primary();
    let view = view.id;
    let doc = doc.id();
    cx.on_next_key(move |cx, event| {
        let alphabet = &cx.editor.config().jump_label_alphabet;
        let Some(i) = event
            .char()
            .filter(|_| event.modifiers.is_empty())
            .and_then(|ch| alphabet.iter().position(|&it| it == ch))
        else {
            doc_mut!(cx.editor, &doc).remove_jump_labels(view);
            return;
        };
        let outer = i * alphabet.len();
        // Bail if the given character cannot be a jump label.
        if outer > labels.len() {
            doc_mut!(cx.editor, &doc).remove_jump_labels(view);
            return;
        }
        cx.on_next_key(move |cx, event| {
            doc_mut!(cx.editor, &doc).remove_jump_labels(view);
            let alphabet = &cx.editor.config().jump_label_alphabet;
            let Some(inner) = event
                .char()
                .filter(|_| event.modifiers.is_empty())
                .and_then(|ch| alphabet.iter().position(|&it| it == ch))
            else {
                return;
            };
            if let Some(mut range) = labels.get(outer + inner).copied() {
                range = if behaviour == Movement::Extend {
                    let anchor = if range.anchor < range.head {
                        let from = primary_selection.from();
                        if range.anchor < from {
                            range.anchor
                        } else {
                            from
                        }
                    } else {
                        let to = primary_selection.to();
                        if range.anchor > to {
                            range.anchor
                        } else {
                            to
                        }
                    };
                    Range::new(anchor, range.head)
                } else {
                    range.with_direction(Direction::Forward)
                };
                doc_mut!(cx.editor, &doc).set_selection(view, range.into());
            }
        });
    });
}

fn jump_to_word(cx: &mut Context, behaviour: Movement) {
    // Calculate the jump candidates: ranges for any visible words with two or
    // more characters.
    let alphabet = &cx.editor.config().jump_label_alphabet;
    let jump_label_limit = alphabet.len() * alphabet.len();
    let mut words = Vec::with_capacity(jump_label_limit);
    let (view, doc) = current_ref!(cx.editor);
    let text = doc.text().slice(..);

    // This is not necessarily exact if there is virtual text like soft wrap.
    // It's ok though because the extra jump labels will not be rendered.
    let start = text.line_to_char(text.char_to_line(doc.view_offset(view.id).anchor));
    let end = text.line_to_char(view.estimate_last_doc_line(doc) + 1);

    let primary_selection = doc.selection(view.id).primary();
    let cursor = primary_selection.cursor(text);
    let mut cursor_fwd = Range::point(cursor);
    let mut cursor_rev = Range::point(cursor);
    if text.get_char(cursor).is_some_and(|c| !c.is_whitespace()) {
        let cursor_word_end = movement::move_next_word_end(text, cursor_fwd, 1);
        //  single grapheme words need a special case
        if cursor_word_end.anchor == cursor {
            cursor_fwd = cursor_word_end;
        }
        let cursor_word_start = movement::move_prev_word_start(text, cursor_rev, 1);
        if cursor_word_start.anchor == next_grapheme_boundary(text, cursor) {
            cursor_rev = cursor_word_start;
        }
    }
    'outer: loop {
        let mut changed = false;
        while cursor_fwd.head < end {
            cursor_fwd = movement::move_next_word_end(text, cursor_fwd, 1);
            // The cursor is on a word that is atleast two graphemes long and
            // madeup of word characters. The latter condition is needed because
            // move_next_word_end simply treats a sequence of characters from
            // the same char class as a word so `=<` would also count as a word.
            let add_label = text
                .slice(..cursor_fwd.head)
                .graphemes_rev()
                .take(2)
                .take_while(|g| g.chars().all(char_is_word))
                .count()
                == 2;
            if !add_label {
                continue;
            }
            changed = true;
            // skip any leading whitespace
            cursor_fwd.anchor += text
                .chars_at(cursor_fwd.anchor)
                .take_while(|&c| !char_is_word(c))
                .count();
            words.push(cursor_fwd);
            if words.len() == jump_label_limit {
                break 'outer;
            }
            break;
        }
        while cursor_rev.head > start {
            cursor_rev = movement::move_prev_word_start(text, cursor_rev, 1);
            // The cursor is on a word that is atleast two graphemes long and
            // madeup of word characters. The latter condition is needed because
            // move_prev_word_start simply treats a sequence of characters from
            // the same char class as a word so `=<` would also count as a word.
            let add_label = text
                .slice(cursor_rev.head..)
                .graphemes()
                .take(2)
                .take_while(|g| g.chars().all(char_is_word))
                .count()
                == 2;
            if !add_label {
                continue;
            }
            changed = true;
            cursor_rev.anchor -= text
                .chars_at(cursor_rev.anchor)
                .reversed()
                .take_while(|&c| !char_is_word(c))
                .count();
            words.push(cursor_rev);
            if words.len() == jump_label_limit {
                break 'outer;
            }
            break;
        }
        if !changed {
            break;
        }
    }
    jump_to_label(cx, words, behaviour)
}<|MERGE_RESOLUTION|>--- conflicted
+++ resolved
@@ -3102,7 +3102,6 @@
     cx.push_layer(Box::new(overlaid(picker)));
 }
 
-<<<<<<< HEAD
 fn open_or_focus_explorer(cx: &mut Context) {
     cx.callback = vec![Box::new(
         |compositor: &mut Compositor, cx: &mut compositor::Context| {
@@ -3144,7 +3143,8 @@
 
 fn reveal_current_file(cx: &mut Context) {
     reveal_file(cx, None)
-=======
+}
+
 fn file_explorer(cx: &mut Context) {
     let root = find_workspace().0;
     if !root.exists() {
@@ -3195,7 +3195,6 @@
     if let Ok(picker) = ui::file_explorer(cwd, cx.editor) {
         cx.push_layer(Box::new(overlaid(picker)));
     }
->>>>>>> 27ca9d2c
 }
 
 fn buffer_picker(cx: &mut Context) {
