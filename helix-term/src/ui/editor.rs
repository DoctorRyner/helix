--- conflicted
+++ resolved
@@ -5,15 +5,10 @@
     key,
     keymap::{KeymapResult, Keymaps},
     ui::{
-<<<<<<< HEAD
-        document::{render_document, LinePos, TextRenderer, TranslatedPosition},
-        Completion, Explorer, ProgressSpinners,
-=======
         document::{render_document, LinePos, TextRenderer},
         statusline,
         text_decorations::{self, Decoration, DecorationManager, InlineDiagnostics},
-        Completion, CompletionItem, ProgressSpinners,
->>>>>>> 3fcf168c
+        Completion, CompletionItem, Explorer, ProgressSpinners,
     },
 };
 
