--- conflicted
+++ resolved
@@ -167,19 +167,6 @@
 
 All git related options are only enabled in a git repository.
 
-<<<<<<< HEAD
-| Key                 | Description                                                                                             | Default             |
-| ------------------- | ------------------------------------------------------------------------------------------------------- | ------------------- |
-| `hidden`            | Enables ignoring hidden files                                                                           | true                |
-| `follow-symlinks`   | Follow symlinks instead of ignoring them                                                                | true                |
-| `deduplicate-links` | Ignore symlinks that point at files already shown in the picker                                         | true                |
-| `parents`           | Enables reading ignore files from parent directories                                                    | true                |
-| `ignore`            | Enables reading `.ignore` files                                                                         | true                |
-| `git-ignore`        | Enables reading `.gitignore` files                                                                      | true                |
-| `git-global`        | Enables reading global `.gitignore`, whose path is specified in git's config: `core.excludefile` option | true                |
-| `git-exclude`       | Enables reading `.git/info/exclude` files                                                               | true                |
-| `max-depth`         | Set with an integer value for maximum depth to recurse                                                  | Defaults to `None`. |
-=======
 | Key | Description | Default |
 |--|--|---------|
 |`hidden` | Enables ignoring hidden files | `true`
@@ -191,7 +178,6 @@
 |`git-global` | Enables reading global `.gitignore`, whose path is specified in git's config: `core.excludesfile` option | `true`
 |`git-exclude` | Enables reading `.git/info/exclude` files | `true`
 |`max-depth` | Set with an integer value for maximum depth to recurse | Defaults to `None`.
->>>>>>> upstream/master
 
 Ignore files can be placed locally as `.ignore` or put in your home directory as `~/.ignore`. They support the usual ignore and negative ignore (unignore) rules used in `.gitignore` files.
 
@@ -389,7 +375,6 @@
 
 ### `[editor.smart-tab]` Section
 
-<<<<<<< HEAD
 | Key              | Description                                                                                                                                                                                                                                                                                                                                                                                                                                                                | Default |
 | ---------------- | -------------------------------------------------------------------------------------------------------------------------------------------------------------------------------------------------------------------------------------------------------------------------------------------------------------------------------------------------------------------------------------------------------------------------------------------------------------------------- | ------- |
 | `enable`         | If set to true, then when the cursor is in a position with non-whitespace to its left, instead of inserting a tab, it will run `move_parent_node_end`. If there is only whitespace to the left, then it inserts a tab as normal. With the default bindings, to explicitly insert a tab character, press Shift-tab.                                                                                                                                                         | `true`  |
@@ -403,7 +388,7 @@
 | -------------- | ------------------------------------------- | ------- |
 | `column-width` | explorer side width                         | 30      |
 | `position`     | explorer widget position, `left` or `right` | `left`  |
-=======
+
 Options for navigating and editing using tab key.
 
 | Key        | Description | Default |
@@ -425,5 +410,4 @@
 [keys.select]
 tab = "extend_parent_node_end"
 S-tab = "extend_parent_node_start"
-```
->>>>>>> cc43e352
+```