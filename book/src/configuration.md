--- conflicted
+++ resolved
@@ -253,17 +253,10 @@
 
 Options for rendering whitespace with visible characters. Use `:set whitespace.render all` to temporarily enable visible whitespace.
 
-<<<<<<< HEAD
 | Key          | Description                                                                                                                     | Default           |
 | ------------ | ------------------------------------------------------------------------------------------------------------------------------- | ----------------- |
 | `render`     | Whether to render whitespace. May either be `"all"` or `"none"`, or a table with sub-keys `space`, `nbsp`, `tab`, and `newline` | `"none"`          |
 | `characters` | Literal characters to use when rendering whitespace. Sub-keys may be any of `tab`, `space`, `nbsp`, `newline` or `tabpad`       | See example below |
-=======
-| Key | Description | Default |
-|-----|-------------|---------|
-| `render` | Whether to render whitespace. May either be `all` or `none`, or a table with sub-keys `space`, `nbsp`, `nnbsp`, `tab`, and `newline` | `none` |
-| `characters` | Literal characters to use when rendering whitespace. Sub-keys may be any of `tab`, `space`, `nbsp`, `nnbsp`, `newline` or `tabpad` | See example below |
->>>>>>> d56f3fb7
 
 Example
 
