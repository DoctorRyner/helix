--- conflicted
+++ resolved
@@ -67,7 +67,7 @@
 "ui.selection" = { bg = "scale.blue.8" }
 "ui.selection.primary" = { bg = "#2f426b" }
 "ui.cursor.match" = { fg = "attention.fg", modifiers = [
-    "bold",
+  "bold",
 ], underline = { style = "line" } }
 "ui.cursor" = { modifiers = ["reversed"] }
 "ui.cursorline.primary" = { bg = "#13171D" }
@@ -76,9 +76,7 @@
 "ui.menu.selected" = { bg = "scale.gray.4" }
 "ui.menu.scroll" = { fg = "scale.gray.5", bg = "canvas.overlay" }
 "ui.linenr" = "dark_2"
-"ui.linenr.selected" = { fg = "light_7", bg = "#13171D", modifiers = [
-  "bold",
-] }
+"ui.linenr.selected" = { fg = "light_7", bg = "#13171D", modifiers = ["bold"] }
 "ui.statusline" = { fg = "light_4", bg = "canvas.subtle" }
 "ui.statusline.inactive" = { fg = "light_4", bg = "libadwaita_dark_alt" }
 "ui.statusline.insert" = { fg = "light_4", bg = "teal_4" }
@@ -86,25 +84,9 @@
 "ui.popup" = { bg = "libadwaita_popup" }
 "ui.window" = "split_and_borders"
 "ui.help" = { bg = "libadwaita_dark_alt" }
-<<<<<<< HEAD
-"ui.text" = { fg = "fg.muted" }
-"ui.text.focus" = { fg = "fg.default" }
-"ui.text.inactive" = "fg.subtle"
-"ui.virtual" = { fg = "scale.gray.6" }
-# "ui.menu" = { fg = "light_4", bg = "libadwaita_popup" }
-# "ui.menu.selected" = { fg = "light_4", bg = "blue_5" }
-# "ui.menu.scroll" = { fg = "light_7", bg = "dark_3" }
-=======
 "ui.text" = "light_4"
 "ui.virtual" = "dark_1"
-"ui.virtual.ruler" = { bg = "libadwaita_popup"}
-"ui.menu" = { fg = "light_4", bg = "libadwaita_popup" }
-"ui.menu.selected" = { fg = "light_4", bg = "blue_5" }
-"ui.menu.scroll" = { fg = "light_7", bg = "dark_3" }
-"ui.selection" = { bg = "blue_7" }
-"ui.selection.primary" = { bg = "blue_7" }
-"ui.cursorline.primary" = { bg = "libadwaita_dark_alt" }
->>>>>>> 94405f3d
+"ui.virtual.ruler" = { bg = "libadwaita_popup" }
 
 "warning" = "yellow_2"
 "error" = "red_4"
@@ -332,4 +314,4 @@
 "success.emphasis" = "#238636"
 "success.fg" = "#3fb950"
 "success.muted" = "#2ea04366"
-"success.subtle" = "#2ea04326"
+"success.subtle" = "#2ea04326"